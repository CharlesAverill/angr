--- conflicted
+++ resolved
@@ -10,7 +10,7 @@
 	def __init__(self):
 		self.bits = None
 		self.vex_arch = None
-                self.vex_endness = None
+		self.vex_endness = None
 		self.name = None
 		self.max_inst_bytes = None
 		self.ip_offset = None
@@ -37,10 +37,6 @@
 		s = SimState(solver_engine, arch=self, **kwargs)
 		s.store_reg(self.sp_offset, self.initial_sp, self.bits)
 
-		for reg in self.default_symbolic_registers:
-			offset,size = self.registers[reg]
-			s.store_reg(offset, s.BV("i_" + reg, size*8, explicit_name=True))
-
 		for (reg, val) in self.default_register_values:
 			s.store_reg(reg, val)
 
@@ -48,13 +44,8 @@
 
 	def get_ret_irsb(self, inst_addr):
 		l.debug("Creating ret IRSB at 0x%x", inst_addr)
-<<<<<<< HEAD
-		irsb = pyvex.IRSB(bytes=self.ret_instruction, mem_addr=inst_addr,
-                                  arch=self.vex_arch, endness=self.vex_endness)
-=======
 		irsb = pyvex.IRSB(bytes=self.ret_instruction, mem_addr=inst_addr, 
                         arch=self.vex_arch, endness=self.vex_endness)
->>>>>>> 735e97c2
 		l.debug("... created IRSB %s", irsb)
 		return irsb
 
@@ -90,7 +81,7 @@
 		SimArch.__init__(self)
 		self.bits = 64
 		self.vex_arch = "VexArchAMD64"
-                self.vex_endness = "VexEndnessLE"
+		self.vex_endness = "VexEndnessLE"
 		self.name = "AMD64"
 		self.qemu_name = 'x86_64'
 		self.ida_processor = 'metapc'
@@ -152,7 +143,7 @@
 		SimArch.__init__(self)
 		self.bits = 32
 		self.vex_arch = "VexArchX86"
-                self.vex_endness = "VexEndnessLE"
+		self.vex_endness = "VexEndnessLE"
 		self.name = "X86"
 		self.qemu_name = 'i386'
 		self.ida_processor = 'metapc'
@@ -208,11 +199,7 @@
 		SimArch.__init__(self)
 		self.bits = 32
 		self.vex_arch = "VexArchARM"
-<<<<<<< HEAD
 		self.vex_endness = "VexEndnessLE" if endness == "Iend_LE" else "VexEndnessBE"
-=======
-                self.vex_endness = "VexEndnessLE" if endness == "Iend_LE" else "VexEndnessBE"
->>>>>>> 735e97c2
 		self.name = "ARM"
 		self.qemu_name = 'arm'
 		self.ida_processor = 'armb'
@@ -285,7 +272,7 @@
 		SimArch.__init__(self)
 		self.bits = 32
 		self.vex_arch = "VexArchMIPS32"
-                self.vex_endness = "VexEndnessLE" if endness == "Iend_LE" else "VexEndnessBE"
+		self.vex_endness = "VexEndnessLE" if endness == "Iend_LE" else "VexEndnessBE"
 		self.name = "MIPS32"
 		self.qemu_name = 'mips'
 		self.ida_processor = 'mipsb'
@@ -367,11 +354,7 @@
 		SimArch.__init__(self)
 		self.bits = 32
 		self.vex_arch = "VexArchPPC32"
-<<<<<<< HEAD
-                self.vex_endness = "VexEndnessBE"
-=======
-                self.vex_endness = "VexEndnessLE" if endness == "Iend_LE" else "VexEndnessBE"
->>>>>>> 735e97c2
+		self.vex_endness = "VexEndnessLE" if endness == "Iend_LE" else "VexEndnessBE"
 		self.name = "PPC32"
 		self.qemu_name = 'ppc'
 		self.ida_processor = 'ppc'

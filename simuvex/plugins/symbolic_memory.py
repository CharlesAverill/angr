--- conflicted
+++ resolved
@@ -701,14 +701,9 @@
                 merged_val = self._merge_values(to_merge, min_size, flag, is_widening=is_widening)
                 self.store(b, merged_val)
 
-<<<<<<< HEAD
-    def _is_uninitialized(self, a):
-        if isinstance(a, claripy.BV) and isinstance(a.model, claripy.StridedInterval):
-=======
     @staticmethod
     def _is_uninitialized(a):
-        if isinstance(a, claripy.A) and isinstance(a.model, claripy.StridedInterval):
->>>>>>> 1ef8b441
+        if isinstance(a, claripy.BV) and isinstance(a.model, claripy.StridedInterval):
             return a.model.uninitialized
         return False
 

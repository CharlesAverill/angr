
# pylint: disable=unused-argument

class Top:
    def __add__(self, other):
        return self

    def __and__(self, other):
        return self

    def __sub__(self, other):
        return self

    def __rsub__(self, other):
        return self

    def __radd__(self, other):
        return self

    def __ror__(self, other):
        return self

    def __rand__(self, other):
        return self

    def __mul__(self, other):
        return self

    def __rmul__(self, other):
        return self

    def __rdiv__(self, other):
<<<<<<< HEAD
        return self  # pylint: disable=unused-argument

    def __floordiv__(self, other):
        return self  # pylint: disable=unused-argument

    def __rfloordiv__(self, other):
        return self  # pylint: disable=unused-argument

    def __invert__(self):
        return self  # pylint: disable=unused-argument

    def __rshift__(self, other):
        return self  # pylint: disable=unused-argument

    def __lshift__(self, other):
        return self  # pylint: disable=unused-argument
=======
        return self

    def __floordiv__(self, other):
        return self

    def __rfloordiv__(self, other):
        return self

    def __invert__(self):
        return self

    def __rshift__(self, other):
        return self

    def __lshift__(self, other):
        return self
>>>>>>> 46d848ae

    def __xor__(self, other):
        return self

    def __or__(self, other):
        return self

    def __repr__(self):
        return "TOP"

    def __eq__(self, other):
        return type(other) is Top

    def __neg__(self):
        return self

    def __hash__(self):
        return hash(Top)


class Bottom:
    def __add__(self, other):
        return self

    def __sub__(self, other):
        return self

    def __and__(self, other):
        return self

    def __rshift__(self, other):
        return self

    def __repr__(self):
        return "BOTTOM"

    def __eq__(self, other):
        return type(other) is Bottom

    def __hash__(self):
        return hash(Bottom)


TOP = Top()
BOTTOM = Bottom()<|MERGE_RESOLUTION|>--- conflicted
+++ resolved
@@ -30,24 +30,6 @@
         return self
 
     def __rdiv__(self, other):
-<<<<<<< HEAD
-        return self  # pylint: disable=unused-argument
-
-    def __floordiv__(self, other):
-        return self  # pylint: disable=unused-argument
-
-    def __rfloordiv__(self, other):
-        return self  # pylint: disable=unused-argument
-
-    def __invert__(self):
-        return self  # pylint: disable=unused-argument
-
-    def __rshift__(self, other):
-        return self  # pylint: disable=unused-argument
-
-    def __lshift__(self, other):
-        return self  # pylint: disable=unused-argument
-=======
         return self
 
     def __floordiv__(self, other):
@@ -64,7 +46,12 @@
 
     def __lshift__(self, other):
         return self
->>>>>>> 46d848ae
+
+    def __rrshift__(self, other):
+        return self
+
+    def __rlshift__(self, other):
+        return self
 
     def __xor__(self, other):
         return self

from collections import defaultdict
import logging

import networkx
import simuvex
import claripy

from ..entry_wrapper import EntryWrapper, CallStack
from .cfg_base import CFGBase
from ..analysis import Analysis
from ..errors import AngrVFGError, AngrError

l = logging.getLogger(name="angr.analyses.vfg")

# The maximum tracing times of a basic block before we widen the results
MAX_ANALYSIS_TIMES_WITHOUT_MERGING = 5
MAX_ANALYSIS_TIMES = 10

class VFG(Analysis, CFGBase):
    '''
    This class represents a control-flow graph with static analysis result.
    '''

    def __init__(self, cfg=None, context_sensitivity_level=2, function_start=None, interfunction_level=0, initial_state=None):
        '''

        :param project: The project object.
        :param context_sensitivity_level: The level of context-sensitivity of this VFG.
                                        It ranges from 0 to infinity.
        :return:
        '''

        # Related CFG.
        # We can still perform analysis if you don't specify a CFG. But providing a CFG may give you better result.
        self._cfg = cfg

        CFGBase.__init__(self, self._p, context_sensitivity_level)

        # Initial states for start analyzing different functions
        # It maps function key to its states
        self._function_initial_states = defaultdict(dict)

        # All final states are put in this list
        self.final_states = [ ]

<<<<<<< HEAD
        self._construct(function_start=function_start, interfunction_level=interfunction_level, initial_state=initial_state)
=======
        # Begin VFG construction!
        self._construct(function_start=function_start, interfunction_level=interfunction_level)
>>>>>>> a5dd08be

        self.result = {
            "graph": self.graph,
            "final_states": self.final_states
        }

    def copy(self):
        new_vfg = VFG(self._project)
        new_vfg._cfg = self._cfg
        new_vfg._graph = networkx.DiGraph(self._graph)
        new_vfg._nodes = self._nodes.copy()
        new_vfg._edge_map = self._edge_map.copy()
        new_vfg._function_manager = self._function_manager
        new_vfg._thumb_addrs = self._thumb_addrs.copy()
        return new_vfg

    def _prepare_state(self, function_start, initial_state, function_key):
        # Crawl the binary, create CFG and fill all the refs inside project!
        if initial_state is None:
            if function_start not in self._function_initial_states:
                # We have never saved any initial states for this function
                # Gotta create a fresh state for it
                s = self._project.state_generator.blank_state(mode="static",
                                              add_options={simuvex.o.ABSTRACT_MEMORY,
                                                            simuvex.o.ABSTRACT_SOLVER}
                )

                if function_start != self._project.main_binary.entry:
                    # This function might have arguments passed on stack, so make
                    # some room for them.
                    # TODO: Decide the number of arguments and their positions
                    #  during CFG analysis
                    sp = s.reg_expr('sp')
                    # Set the address mapping
                    sp_val = s.se.any_int(sp) # FIXME: What will happen if we lose track of multiple sp values?
                    s.memory.set_stack_address_mapping(sp_val,
                                                       s.memory.stack_id(function_start) + '_pre',
                                                       0x0)
                    new_sp = sp - 160
                    s.store_reg('sp', new_sp)
            else:
                if function_key is None:
                    l.debug('We should combine all existing states for this function, then analyze it.')
                    merged_state = None
                    for state in self._function_initial_states[function_start].values():
                        if merged_state is None:
                            merged_state = state
                        else:
                            merged_state, _, _ = merged_state.merge(state)
                    s = merged_state
                elif function_key in self._function_initial_states[function_start]:
                    l.debug('Loading previously saved state for function 0x%x %s', function_start,
                            CallStack.stack_suffix_to_string(function_key))
                    s = self._function_initial_states[function_start][function_key]
                else:
                    raise AngrVFGError('Initial state for function 0x%x and function key %s is not found.' %
                                       (function_start, CallStack.stack_suffix_to_string(function_key)))
        else:
            if function_key is not None:
                # Warn the user
                l.warning('Arguments "function_key" and "initial_state" should not be specified together. ' +
                          'Using specified initial_state as the state.')
            s = initial_state

        # Set the stack address mapping for the initial stack
        s.memory.set_stack_size(s.arch.stack_size)
        initial_sp = s.se.any_int(s.reg_expr('sp')) # FIXME: This is bad, as it may lose tracking of multiple sp values
        s.memory.set_stack_address_mapping(initial_sp,
                                           s.memory.stack_id(function_start),
                                           function_start)

        return s

    def _construct(self, function_start=None, interfunction_level=0, avoid_runs=None, initial_state=None, function_key=None):
        '''
        Construct the value-flow graph, starting at a specific start, until we come to a fixpoint

        Params:

        @param binary: The binary object that you wanna construct the CFG for

        Optional params:

        @param avoid_runs: A collection of basic block addresses that you want
                        to avoid during VFG generation.
                        e.g.: [0x400100, 0x605100]
        '''
        avoid_runs = [ ] if avoid_runs is None else avoid_runs

        # Traverse all the IRSBs, and put them to a dict
        # It's actually a multi-dict, as each SIRSB might have different states
        # on different call predicates
        if self._nodes is None:
            self._nodes = { }
        if function_start is None:
            function_start = self._project.main_binary.entry
        l.debug("Starting from 0x%x", function_start)

        # Prepare the state
        loaded_state = self._prepare_state(function_start, initial_state, function_key)
        loaded_state.ip = function_start
        # Create the initial path
        entry_point_path = self._project.path_generator.blank_path(state=loaded_state.copy())

        entry_wrapper = EntryWrapper(entry_point_path, self._context_sensitivity_level)

        # Initialize a worklist
        worklist = [ entry_wrapper ]

        # Counting how many times a basic block has been traced
        traced_sim_blocks = defaultdict(lambda: defaultdict(int))
        traced_sim_blocks[entry_wrapper.call_stack_suffix()][function_start] = 1

        # For each call, we are always getting two exits: an Ijk_Call that
        # stands for the real call exit, and an Ijk_Ret that is a simulated exit
        # for the retn address. There are certain cases that the control flow
        # never returns to the next instruction of a callsite due to
        # imprecision of the concrete execution. So we save those simulated
        # exits here to increase our code coverage. Of course the real retn from
        # that call always precedes those "fake" retns.
        # Tuple --> (Initial state, call_stack, bbl_stack)
        fake_func_return_paths = { }
        # A dict to log edges and the jumpkind between each basic block
        self._edge_map = defaultdict(list)
        exit_targets = self._edge_map
        # A dict to record all blocks that returns to a specific address
        retn_target_sources = defaultdict(list)

        # Iteratively analyze every exit
        while len(worklist):
            entry_wrapper = worklist.pop()

            # Process the popped path
            self._handle_entry(entry_wrapper, worklist,
                              exit_targets, fake_func_return_paths,
                              traced_sim_blocks, retn_target_sources,
                              avoid_runs, interfunction_level)

            while len(worklist) == 0 and len(fake_func_return_paths) > 0:
                # We don't have any paths remaining. Let's pop a previously-missing return to
                # process
                fake_exit_tuple = fake_func_return_paths.keys()[0]
                fake_exit_state, fake_exit_call_stack, fake_exit_bbl_stack = \
                    fake_func_return_paths.pop(fake_exit_tuple)
                fake_exit_addr = fake_exit_tuple[len(fake_exit_tuple) - 1]
                # Let's check whether this address has been traced before.
                targets = filter(lambda r: r == fake_exit_tuple,
                                 exit_targets)
                if len(targets) > 0:
                    # That block has been traced before. Let's forget about it
                    l.debug("Target 0x%08x has been traced before." +
                            "Trying the next one...", fake_exit_addr)
                    continue

                new_path = self._project.path_generator.blank_path(state=fake_exit_state)
                new_path_wrapper = EntryWrapper(new_path,
                                                  self._context_sensitivity_level,
                                                  call_stack=fake_exit_call_stack,
                                                  bbl_stack=fake_exit_bbl_stack)
                worklist.append(new_path_wrapper)
                l.debug("Tracing a missing return 0x%08x, %s", fake_exit_addr,
                        "->".join([hex(i) for i in fake_exit_tuple if i is not None]))
                break

        # Create the real graph
        new_graph = self._create_graph(return_target_sources=retn_target_sources)
        if self._graph is None:
            self._graph = new_graph
        else:
            self._graph.add_edges_from(new_graph.edges(data=True))

        # Determine the last basic block
        for n in self._graph.nodes():
            if self._graph.out_degree(n) == 0:
                self.final_states.extend(n.successors)

    def _create_graph(self, return_target_sources=None):
        '''
        Create a DiGraph out of the existing edge map.
        :param return_target_sources: Used for making up those missing returns
        :return: A networkx.DiGraph() object
        '''
        exit_targets = self._edge_map

        if return_target_sources is None:
            # We set it to a defaultdict in order to be consistent with the
            # actual parameter.
            return_target_sources = defaultdict(list)

        cfg = networkx.DiGraph()
        # The corner case: add a node to the graph if there is only one block
        if len(self._nodes) == 1:
            cfg.add_node(self._nodes[self._nodes.keys()[0]])

        # Adding edges
        for tpl, targets in exit_targets.items():
            basic_block = self._nodes[tpl] # Cannot fail :)
            for ex, jumpkind in targets:
                if ex in self._nodes:
                    target_bbl = self._nodes[ex]
                    cfg.add_edge(basic_block, target_bbl, jumpkind=jumpkind)

                    # Add edges for possibly missing returns
                    if basic_block.addr in return_target_sources:
                        for src_irsb_key in \
                                return_target_sources[basic_block.addr]:
                            cfg.add_edge(self._nodes[src_irsb_key],
                                               basic_block, jumpkind="Ijk_Ret")
                else:
                    # Debugging output
                    def addr_formalize(addr):
                        if addr is None:
                            return "None"
                        else:
                            return "0x%08x" % addr

                    s = "(["
                    for addr in ex[:-1]:
                        s += addr_formalize(addr) + ", "
                    s += "] %s)" % addr_formalize(ex[-1])
                    l.warning("Key %s does not exist.", s)

        return cfg

    def _get_simrun(self, state, current_path, addr):
        error_occured = False

        try:
            sim_run = self._project.sim_run(current_path.state)
        except simuvex.SimIRSBError as ex:
            # It's a tragedy that we came across some instructions that VEX
            # does not support. I'll create a terminating stub there
            l.error("SimIRSBError occurred(%s). Creating a PathTerminator.", ex)
            error_occured = True
            sim_run = \
                simuvex.procedures.SimProcedures["stubs"]["PathTerminator"](
                    state, addr=addr)
        except claripy.ClaripyError as ex:
            l.error("ClaripyError: ", exc_info=True)
            error_occured = True
            # Generate a PathTerminator to terminate the current path
            sim_run = \
                simuvex.procedures.SimProcedures["stubs"]["PathTerminator"](
                    state, addr=addr)
        except simuvex.SimError as ex:
            l.error("SimError: ", exc_info=True)

            error_occured = True
            # Generate a PathTerminator to terminate the current path
            sim_run = \
                simuvex.procedures.SimProcedures["stubs"]["PathTerminator"](
                    state, addr=addr)
        except AngrError as ex:
            segment = self._project.ld.main_bin.in_which_segment(addr)
            l.error("AngrError %s when creating SimRun at 0x%x (segment %s)",
                    ex, addr, segment)
            # We might be on a wrong branch, and is likely to encounter the
            # "No bytes in memory xxx" exception
            # Just ignore it
            error_occured = True
            sim_run = None

        return sim_run, error_occured

    def _handle_entry(self, entry_wrapper, remaining_exits, exit_targets,
                     fake_func_retn_exits, traced_sim_blocks, retn_target_sources,
                     avoid_runs, interfunction_level):
        '''
        Handles an entry in the program.

        In static mode, we create a unique stack region for each function, and
        normalize its stack pointer to the default stack offset.
        '''

        #
        # Extract initial values
        #
        current_path = entry_wrapper.path
        call_stack_suffix = entry_wrapper.call_stack_suffix()
        current_function_address = entry_wrapper.current_function_address
        addr = current_path.addr
        initial_state = current_path.state

        # Prepare the state
        initial_state = initial_state.arch.prepare_state(initial_state,
                                                         {'current_function': current_function_address, }
        )

        simrun, error_occured = self._get_simrun(initial_state, current_path, addr)

        if simrun is None:
            # Ouch, we cannot get the simrun for some reason
            return

        # Adding the new sim_run to our dict
        self._nodes[call_stack_suffix + (addr,)] = simrun

        if addr not in avoid_runs:
            # Obtain successors
            tmp_successors = simrun.successors
        else:
            tmp_successors = [ ]

        if isinstance(simrun, simuvex.SimIRSB) and \
                self._project.is_thumb_state(current_path.state):
            self._thumb_addrs.update(simrun.imark_addrs())

        if len(tmp_successors) == 0:
            if isinstance(simrun,
                simuvex.procedures.SimProcedures["stubs"]["PathTerminator"]):
                # If there is no valid exit in this branch and it's not
                # intentional (e.g. caused by a SimProcedure that does not
                # do_return) , we should make it
                # return to its callsite. However, we don't want to use its
                # state as it might be corrupted. Just create a link in the
                # exit_targets map.
                retn_target = entry_wrapper.call_stack.get_ret_target()
                if retn_target is not None:
                    new_call_stack = entry_wrapper.call_stack_copy()
                    exit_target_tpl = new_call_stack.stack_suffix(self._context_sensitivity_level) + (retn_target,)
                    exit_targets[call_stack_suffix + (addr,)].append(
                        (exit_target_tpl, 'Ijk_Ret'))
            else:
                # This is intentional. We shall remove all the fake
                # returns generated before along this path.

                # Build the tuples that we want to remove from
                # the dict fake_func_retn_exits
                tpls_to_remove = []
                call_stack_copy = entry_wrapper.call_stack_copy()
                while call_stack_copy.get_ret_target() is not None:
                    ret_target = call_stack_copy.get_ret_target()
                    # Remove the current call stack frame
                    call_stack_copy.ret(ret_target)
                    call_stack_suffix = call_stack_copy.stack_suffix(self._context_sensitivity_level)
                    tpl = call_stack_suffix + (ret_target,)
                    tpls_to_remove.append(tpl)
                # Remove those tuples from the dict
                for tpl in tpls_to_remove:
                    if tpl in fake_func_retn_exits:
                        del fake_func_retn_exits[tpl]
                        l.debug("Removed (%s) from FakeExits dict.", \
                                ",".join([hex(i) if i is not None else 'None' for i in tpl]))

        # If there is a call exit, we shouldn't put the default exit (which
        # is artificial) into the CFG. The exits will be Ijk_Call and
        # Ijk_Ret, and Ijk_Call always goes first
        is_call_exit = False
        call_target = None

        exits_to_append = []

        # For debugging purpose!
        _dbg_exit_status = { }

        i = 0
        while i < len(tmp_successors):
            suc_state = tmp_successors[i]
            i += 1 # Notice: DO NOT USE i LATER

            _dbg_exit_status[suc_state] = ""

            new_initial_state = suc_state.copy()
            new_jumpkind = suc_state.log.jumpkind

            if new_jumpkind == "Ijk_Call":
                is_call_exit = True

            try:
                if len(suc_state.se.any_n_int(suc_state.ip, 2)) > 1:
                    # Better handling!
                    l.warning("IP can be concretized to more than one value, which means it is corrupted.")
                    continue

                new_addr = suc_state.se.exactly_int(suc_state.ip)
            except simuvex.SimValueError:
                # TODO: Should fall back to reading targets from CFG
                # It cannot be concretized currently. Maybe we could handle
                # it later, maybe it just cannot be concretized
                continue

            # Get the new call stack of target block
            if new_jumpkind == "Ijk_Call":
                call_target = new_addr

                # Check if that function is returning
                if self._cfg is not None:
                    func = self._cfg.function_manager.function(call_target)
                    if func is not None and not func.has_return and len(tmp_successors) == 2:
                        # Remove the fake return as it is not returning anyway...
                        tmp_successors = tmp_successors[: 1]

                if len(entry_wrapper.call_stack) < interfunction_level:
                    new_call_stack = entry_wrapper.call_stack_copy()
                    # Notice that in ARM, there are some freaking instructions
                    # like
                    # BLEQ <address>
                    # It should give us three exits: Ijk_Call, Ijk_Boring, and
                    # Ijk_Ret. The last exit is simulated.
                    # Notice: We assume the last exit is the simulated one
                    retn_target_addr = tmp_successors[-1].se.exactly_n_int(tmp_successors[-1].ip, 1)[0]
                    new_call_stack.call(addr, new_addr,
                            retn_target=retn_target_addr)
                else:
                    l.debug('We are not tracing into a new function because we run out of energy :-(')
                    # However, we do want to save out the state here
                    new_call_stack_suffix = entry_wrapper.call_stack.stack_suffix(self._context_sensitivity_level)
                    function_key = new_call_stack_suffix + (addr, )
                    function_addr = new_addr
                    l.debug('Saving out the state for function 0x%x with function_key %s',
                            function_addr,
                            CallStack.stack_suffix_to_string(function_key))
                    if function_addr in self._function_initial_states and \
                                    function_key in self._function_initial_states[function_addr]:
                        existing_state = self._function_initial_states[function_addr][function_key]
                        merged_state, _, _ = existing_state.merge(new_initial_state)
                        self._function_initial_states[function_addr][function_key] = merged_state
                    else:
                        self._function_initial_states[function_addr][function_key] = new_initial_state

                    # Go on to handle the next exit
                    continue

            elif new_jumpkind == "Ijk_Ret" and not is_call_exit:
                new_call_stack = entry_wrapper.call_stack_copy()
                new_call_stack.ret(new_addr)

            else:
                # Normal control flow transition
                new_call_stack = entry_wrapper.call_stack

            new_call_stack_suffix = new_call_stack.stack_suffix(self._context_sensitivity_level)
            new_tpl = new_call_stack_suffix + (new_addr, )

            # Generate the new BBL stack of target block
            if new_jumpkind == "Ijk_Call":
                new_bbl_stack = entry_wrapper.bbl_stack_copy()
                new_bbl_stack.call(new_call_stack_suffix, current_function_address)
                new_bbl_stack.push(new_call_stack_suffix, current_function_address, new_addr)
            elif new_jumpkind == "Ijk_Ret" and not is_call_exit:
                new_bbl_stack = entry_wrapper.bbl_stack_copy()
                new_bbl_stack.ret(call_stack_suffix, current_function_address)
            else:
                new_bbl_stack = entry_wrapper.bbl_stack_copy()
                new_bbl_stack.push(new_call_stack_suffix, current_function_address, new_addr)

            # Generate new exits
            if new_jumpkind == "Ijk_Ret" and not is_call_exit:
                # This is the real retn exit
                # Remember this retn!
                retn_target_sources[new_addr].append(call_stack_suffix + (addr,))
                # Check if this retn is inside our fake_func_retn_exits set
                if new_tpl in fake_func_retn_exits:
                    del fake_func_retn_exits[new_tpl]

            if new_jumpkind == "Ijk_Ret" and is_call_exit:
                # This is the default "fake" retn that generated at each
                # call. Save them first, but don't process them right
                # away

                # Clear the useless values (like return addresses, parameters) on stack if needed
                if self._cfg is not None:
                    current_function = self._cfg.function_manager.function(call_target)
                    if current_function is not None:
                        sp_difference = current_function.sp_delta
                    else:
                        sp_difference = 0
                    reg_sp_offset = new_initial_state.arch.sp_offset
                    reg_sp_expr = new_initial_state.reg_expr(reg_sp_offset) + sp_difference
                    new_initial_state.store_reg(new_initial_state.arch.sp_offset, reg_sp_expr)

                    # Clear the return value with a TOP
                    top_si = new_initial_state.se.TopStridedInterval(new_initial_state.arch.bits)
                    new_initial_state.store_reg(new_initial_state.arch.ret_offset, top_si)

                    fake_func_retn_exits[new_tpl] = \
                        (new_initial_state, new_call_stack, new_bbl_stack)
                    _dbg_exit_status[suc_state] = "Appended to fake_func_retn_exits"

            else:
                if traced_sim_blocks[new_call_stack_suffix][new_addr] > MAX_ANALYSIS_TIMES:
                    continue

                traced_sim_blocks[new_call_stack_suffix][new_addr] += 1

                new_exit = self._project.path_generator.blank_path(state=new_initial_state)
                if simuvex.o.ABSTRACT_MEMORY in suc_state.options and \
                                suc_state.log.jumpkind == "Ijk_Call":
                    # If this is a call, we create a new stack address mapping
                    reg_sp_offset = new_exit.state.arch.sp_offset
                    reg_sp_expr = new_exit.state.reg_expr(reg_sp_offset).model
                    assert type(reg_sp_expr) == claripy.vsa.ValueSet

                    assert len(reg_sp_expr.items()) == 1
                    reg_sp_si = reg_sp_expr.items()[0][1]
                    reg_sp_val = reg_sp_si.min - new_exit.state.arch.bits / 8 # TODO: Is it OK?
                    new_stack_region_id = new_exit.state.memory.stack_id(new_addr)
                    new_exit.state.memory.set_stack_address_mapping(reg_sp_val,
                                                                    new_stack_region_id,
                                                                    new_addr)
                    new_si = new_exit.state.se.StridedInterval(bits=new_exit.state.arch.bits,
                                                               stride=0,
                                                               lower_bound=0,
                                                               upper_bound=0)
                    new_reg_sp_expr = new_exit.state.se.ValueSet()
                    new_reg_sp_expr.model.set_si('global', reg_sp_si.copy())
                    # Save the new sp register
                    new_exit.state.store_reg(reg_sp_offset, new_reg_sp_expr)
                elif simuvex.o.ABSTRACT_MEMORY in suc_state.options and \
                                suc_state.log.jumpkind == "Ijk_Ret":
                    # Remove the existing stack address mapping
                    # FIXME: Now we are assuming the sp is restored to its original value
                    reg_sp_offset = new_exit.state.arch.sp_offset
                    reg_sp_expr = new_exit.state.reg_expr(reg_sp_offset).model
                    assert type(reg_sp_expr) == claripy.vsa.ValueSet

                    assert len(reg_sp_expr.items()) == 1
                    reg_sp_si = reg_sp_expr.items()[0][1]
                    reg_sp_val = reg_sp_si.min
                    # TODO: Finish it!

                # Examine each exit and see if it brings a newer state. Only recalculate
                # it when there is a newer state
                if new_tpl in self._nodes:
                    l.debug("Analyzing %s for the %dth time...", self._nodes[new_tpl],
                            traced_sim_blocks[new_call_stack_suffix][new_addr])
                    new_state = new_exit.state
                    old_state = self._nodes[new_tpl].initial_state

                    if traced_sim_blocks[new_call_stack_suffix][new_addr] >= MAX_ANALYSIS_TIMES_WITHOUT_MERGING:
                        diff = traced_sim_blocks[new_call_stack_suffix][new_addr] - MAX_ANALYSIS_TIMES_WITHOUT_MERGING
                        if diff % 2 == 0:
                            new_state.options.add(simuvex.s_options.WIDEN_ON_MERGE)
                        else:
                            new_state.options.add(simuvex.s_options.REFINE_AFTER_WIDENING)

                    merged_state, _, merging_occured = new_state.merge(old_state)

                    if simuvex.s_options.WIDEN_ON_MERGE in merged_state.options:
                        merged_state.options.remove(simuvex.s_options.WIDEN_ON_MERGE)
                    if simuvex.s_options.REFINE_AFTER_WIDENING in merged_state.options:
                        merged_state.options.remove(simuvex.s_options.REFINE_AFTER_WIDENING)

                    if merging_occured:
                        new_exit.state = merged_state
                        new_exit_wrapper = EntryWrapper(new_exit,
                                                          self._context_sensitivity_level,
                                                          call_stack=new_call_stack,
                                                          bbl_stack=new_bbl_stack)
                        remaining_exits.append(new_exit_wrapper)
                        _dbg_exit_status[suc_state] = "Appended"
                        l.debug("Merging occured for %s!", self._nodes[new_tpl])
                    else:
                        _dbg_exit_status[suc_state] = "Reached fixpoint"
                else:
                    new_exit_wrapper = EntryWrapper(new_exit,
                                                      self._context_sensitivity_level,
                                                      call_stack=new_call_stack,
                                                      bbl_stack=new_bbl_stack)
                    remaining_exits.append(new_exit_wrapper)
                    _dbg_exit_status[suc_state] = "Appended"

            if not is_call_exit or new_jumpkind != "Ijk_Ret":
                exit_targets[call_stack_suffix + (addr,)].append((new_tpl, new_jumpkind))
            else:
                # This is the fake return!
                exit_targets[call_stack_suffix + (addr,)].append((new_tpl, "Ijk_FakeRet"))

        # Debugging output
        function_name = self._project.ld.find_symbol_name(simrun.addr)
        module_name = self._project.ld.find_module_name(simrun.addr)

        l.debug("Basic block %s %s", simrun, "->".join([hex(i) for i in call_stack_suffix if i is not None]))
        l.debug("(Function %s of binary %s)", function_name, module_name)
        l.debug("|    Has simulated retn: %s", is_call_exit)
        for suc_state in tmp_successors:
            if is_call_exit and suc_state.log.jumpkind == "Ijk_Ret":
                exit_type_str = "Simulated Ret"
            else:
                exit_type_str = "-"
            try:
                l.debug("|    target: 0x%08x %s [%s] %s", suc_state.se.exactly_n_int(suc_state.ip, 1)[0], _dbg_exit_status[suc_state], exit_type_str, suc_state.log.jumpkind)
            except simuvex.SimValueError:
                l.debug("|    target cannot be concretized. %s [%s] %s", _dbg_exit_status[suc_state], exit_type_str, suc_state.log.jumpkind)
        l.debug("len(remaining_exits) = %d, len(fake_func_retn_exits) = %d", len(remaining_exits), len(fake_func_retn_exits))

    def _get_block_addr(self, b): #pylint:disable=R0201
        if isinstance(b, simuvex.SimIRSB):
            return b.first_imark.addr
        elif isinstance(b, simuvex.SimProcedure):
            return b.addr
        else:
            raise Exception("Unsupported block type %s" % type(b))<|MERGE_RESOLUTION|>--- conflicted
+++ resolved
@@ -43,12 +43,7 @@
         # All final states are put in this list
         self.final_states = [ ]
 
-<<<<<<< HEAD
         self._construct(function_start=function_start, interfunction_level=interfunction_level, initial_state=initial_state)
-=======
-        # Begin VFG construction!
-        self._construct(function_start=function_start, interfunction_level=interfunction_level)
->>>>>>> a5dd08be
 
         self.result = {
             "graph": self.graph,

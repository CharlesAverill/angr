import logging
from itertools import count
from collections import defaultdict

import networkx

from simuvex import SimProcedures, o
from simuvex.procedures.syscalls import handler

from ..errors import AngrError, AngrCFGError
from ..analysis import Analysis, register_analysis
from ..path_group import PathGroup
from ..path import Path, AngrPathError

l = logging.getLogger('angr.analyses.veritesting')

class VeritestingError(Exception):
    pass

class CallTracingFilter(object):
    whitelist = {
        SimProcedures['cgc']['receive'],
        SimProcedures['cgc']['transmit'],
        SimProcedures['libc.so.6']['read'],
        }

    cfg_cache = { }

    def __init__(self, project, depth, blacklist=None):
        self.project = project
        self.blacklist = [ ] if blacklist is None else blacklist
        self._skipped_targets = set()
        self.depth = depth

    def filter(self, call_target_state, jumpkind):
        """
            The call will be skipped if it returns True.

            :param call_target_state: The new state of the call target
            :param jumpkind: Jumpkind of this call
            :return: True if we want to skip this call, False otherwise
            """

        ACCEPT = False
        REJECT = True

        l.debug('Filtering calling target %s', call_target_state.ip)

        # Currently we always skip the call, unless the target function satisfies one of the following conditions:
        # 1) It's a SimProcedure that are in the whitelist
        # 2) It's a function that has no loops, and no calls/syscalls,
        # 3) It's a function that has no loops, and only has calls to another function that will not be filtered out by
        #    this filter

        # Generate a CFG
        ip = call_target_state.ip

        if self.depth >= 5:
            l.debug('Rejecting target %s - too deep, depth is %d', ip, self.depth)
            return REJECT

        try:
            addr = call_target_state.se.exactly_int(ip)
        except (SimValueError, SimSolverModeError):
            self._skipped_targets.add(-1)
            l.debug('Rejecting target %s - cannot be concretized', ip)
            return REJECT

        # Is it in our blacklist?
        if addr in self.blacklist:
            self._skipped_targets.add(addr)
            l.debug('Rejecting target 0x%x - blacklisted', addr)
            return REJECT

        # If the target is a SimProcedure, is it on our whitelist?
        if self.project.is_hooked(addr) and type(self.project._sim_procedures[addr][0]) in CallTracingFilter.whitelist:
            # accept!
            l.debug('Accepting target 0x%x, jumpkind %s', addr, jumpkind)
            return ACCEPT

        # If it's a syscall, let's see if the real syscall is inside our whitelist
        if jumpkind.startswith('Ijk_Sys'):
            call_target_state.scratch.jumpkind = jumpkind
            tmp_path = self.project.factory.path(call_target_state)
            next_run = tmp_path.next_run
            if isinstance(next_run, handler.handler):
                syscall = next_run.syscall
                if type(syscall) in CallTracingFilter.whitelist:
                    # accept!
                    l.debug('Accepting target 0x%x, jumpkind %s', addr, jumpkind)
                    return ACCEPT
                else:
                    # reject
                    l.debug('Rejecting target 0x%x - syscall %s not in whitelist', addr, syscall)
                    return REJECT
            else:
                # The syscall is not handled?
                # reject
                l.debug('Rejecting target 0x%x - Unsupported syscall handler %s', addr, next_run)
                return REJECT

        cfg_key = (addr, jumpkind)
        if cfg_key not in self.cfg_cache:
            new_blacklist = self.blacklist[ :: ]
            new_blacklist.append(addr)
            tracing_filter = CallTracingFilter(self.project, depth=self.depth + 1, blacklist=new_blacklist)
            cfg = self.project.analyses.CFG(starts=((addr, jumpkind),),
                                               initial_state=call_target_state,
                                               context_sensitivity_level=0,
                                               call_depth=0,
                                               call_tracing_filter=tracing_filter.filter
                                               )
            self.cfg_cache[cfg_key] = (cfg, tracing_filter)

            try:
                cfg.unroll_loops(1)
            except AngrCFGError:
                # Exceptions occurred during loop unrolling
                # reject
                l.debug('Rejecting target 0x%x - loop unrolling failed', addr)
                return REJECT

        else:
            l.debug('Loading CFG from CFG cache')
            cfg, tracing_filter = self.cfg_cache[cfg_key]

        if cfg._loop_back_edges:
            # It has loops!
            self._skipped_targets.add(addr)
            l.debug('Rejecting target 0x%x - it has loops', addr)
            return REJECT

        sim_procedures = [ n for n in cfg.graph.nodes() if n.simprocedure_name is not None ]
        for sp_node in sim_procedures:
            if not self.project.is_hooked(sp_node.addr):
                # This is probably a PathTerminator
                # Just skip it for now
                continue

            if self.project._sim_procedures[sp_node.addr][0] not in CallTracingFilter.whitelist:
                self._skipped_targets.add(addr)
                l.debug('Rejecting target 0x%x - contains SimProcedures outside whitelist', addr)
                return REJECT

        if len(tracing_filter._skipped_targets):
            # Bummer
            self._skipped_targets.add(addr)
            l.debug('Rejecting target 0x%x - should be skipped', addr)
            return REJECT

        # accept!
        l.debug('Accepting target 0x%x, jumpkind %s', addr, jumpkind)
        return ACCEPT

class Ref(object):
    def __init__(self, type, addr, actual_addrs, bits, value, action):
        """
        This is a reference object that is used internally in Veritesting. It holds less information than SimActions, but it
        has a little bit better interface, and saves a lot more keystrokes.
        """

        self.type = type
        self.addr = addr
        self.actual_addrs = set(actual_addrs)
        self.bits = bits
        self.value = value
        self.action = action

    @property
    def actual_offsets(self):
        if self.type == 'reg':
            return self.actual_addrs
        else:
            raise VeritestingError('Unsupported Ref type %s' % self.type)

    @property
    def offset(self):
        if self.type == 'reg':
            return self.addr
        else:
            raise VeritestingError('Unsupported Ref type %s' % self.type)

    def __eq__(self, other):
        if type(self.bits) in (int, long) and type(other.bits) in (int, long):
            return self.type == other.type and self.actual_addrs == other.actual_addrs and \
                   self.bits == other.bits
        else:
            return self.type == other.type and self.actual_addrs == other.actual_addrs and \
                   hash(self.bits) == hash(other.bits)

    def __hash__(self):
        return hash("%s_%s_%s" % (self.type, hash(tuple(self.actual_addrs)), self.bits))

class ITETreeNode(object):
    def __init__(self, guard=None, true_expr=None, false_expr=None):
        self.guard = guard
        self.true_expr = true_expr
        self.false_expr = false_expr

    def _encode(self, se, expr):
        if type(expr) is ITETreeNode:
            return expr.encode(se)
        else:
            return expr

    def encode(self, se):
        if self.true_expr is None and self.false_expr is None:
            raise VeritestingError('Unable to encode an empty ITETree.')
        elif self.true_expr is None:
            # Ignore the guard, and just encode the other expr
            return self._encode(se, self.false_expr)
        elif self.false_expr is None:
            # Ignore the guard, and just encode the other expr
            return self._encode(se, self.true_expr)


        true_branch_expr = self._encode(se, self.true_expr)
        false_branch_expr = self._encode(se, self.false_expr)

        return se.If(self.guard, true_branch_expr, false_branch_expr)

class ActionQueue(object):
    def __init__(self, id, actions, parent_key=None):
        self.id = id
        self.actions = actions
        self.parent_key = parent_key

class Veritesting(Analysis):
    # A cache for CFG we generated before
    cfg_cache = { }
    # Names of all stashes we will return from Veritesting
    all_stashes = ('successful', 'errored', 'deadended', 'deviated', 'unconstrained')

    def __init__(self, input_path, boundaries=None, loop_unrolling_limit=10, enable_function_inlining=False,
                 terminator=None, deviation_filter=None, path_callback=None):
        """
        SSE stands for Static Symbolic Execution, and we also implemented an extended version of Veritesting (Avgerinos,
        Thanassis, et al, ICSE 2014).

        :param input_path: The initial path to begin the execution with
        :param boundaries: Addresses where execution should stop
        :param loop_unrolling_limit: The maximum times that Veritesting should unroll a loop for
        :param enable_function_inlining: Whether we should enable function inlining and syscall inlining
        :param terminator: A callback function that takes a path as parameter. Veritesting will terminate if this function
                            returns True
        :param deviation_filter: A callback function that takes a path as parameter. Veritesting will put the path into
                                "deviated" stash if this function returns True
        :param path_callback: A callback function that takes a path as parameter. Veritesting will call this function on every
                            single path after their next_run is created.
        """
        self._input_path = input_path
        self._boundaries = boundaries if boundaries is not None else [ ]
        self._loop_unrolling_limit = loop_unrolling_limit
        self._enable_function_inlining = enable_function_inlining
        self._terminator = terminator
        self._deviation_filter = deviation_filter
        self._path_callback = path_callback

        self.actionqueue_ctr = count()

        l.info("Static symbolic execution starts at 0x%x", self._input_path.addr)
        l.debug("The execution will terminate at the following addresses: [ %s ]",
                ", ".join([ hex(i) for i in self._boundaries ]))
        l.debug("A loop will be unrolled by a maximum of %d times.", self._loop_unrolling_limit)
        if self._enable_function_inlining:
            l.debug("Function inlining is enabled.")
        else:
            l.debug("Function inlining is disabled.")

        self._input_path.state.options.add(o.TRACK_ACTION_HISTORY)
        result, final_path_group = self._veritesting()
        self._input_path.state.options.discard(o.TRACK_ACTION_HISTORY)
        for a in final_path_group.stashes:
            final_path_group.apply(stash=a, path_func=lambda p: p.state.options.discard(o.TRACK_ACTION_HISTORY))

        self.result = result
        self.final_path_group = final_path_group

    def _veritesting(self):
        """
        Perform static symbolic execution starting from the given point
        """

        p = self._input_path.copy()

        try:
            new_path_group = self._execute_and_merge(p)

        except (ClaripyError, SimError, AngrError):
            if not BYPASS_VERITESTING_EXCEPTIONS in p.state.options:
                raise
            else:
                l.warning("Veritesting caught an exception.", exc_info=True)
            return False, PathGroup(self.project, stashes={'deviated', p})

        except VeritestingError as ex:
            l.warning("Exception occurred: %s", str(ex))
            return False, PathGroup(self.project, stashes={'deviated', p})

        l.info('Returning a set of new paths: %s (successful: %s, deadended: %s, errored: %s, deviated: %s)',
                new_path_group,
                new_path_group.successful,
                new_path_group.deadended,
                new_path_group.errored,
                new_path_group.deviated
              )

        return True, new_path_group

    def _execute_and_merge(self, path):
        """
        Symbolically execute the program in a static manner. The basic idea is that, we look ahead by creating a CFG,
        then perform a _controlled symbolic exploration_ based on the CFG, one path at a time. The controlled symbolic
        exploration stops when it sees a branch whose both directions are all feasible, or it shall wait for a merge
        from another path.

        A basic block will not be executed for more than *loop_unrolling_limit* times. If that is the case, a new state
        will be returned.

        :param path: The initial path to start the execution
        :return: A list of new states
        """

        state = path.state
        se = state.se
        ip_int = path.addr

        # Remove path._run
        path._run = None

        # Build a CFG out of the current function

        cfg_key = (ip_int, path.jumpkind)
        if cfg_key in self.cfg_cache:
            cfg, cfg_graph_with_loops = self.cfg_cache[cfg_key]

        else:
            if self._enable_function_inlining:
                call_tracing_filter = CallTracingFilter(self.project, depth=0)
                filter = call_tracing_filter.filter
            else:
                filter = None
            # To better handle syscalls, we make a copy of all registers if they are not symbolic
            cfg_initial_state = self.project.factory.blank_state(mode='fastpath')
            # FIXME: This is very hackish
            # FIXME: And now only Linux-like syscalls are supported
            if self.project.arch.name == 'X86':
                if not state.se.symbolic(state.regs.eax):
                    cfg_initial_state.regs.eax = state.regs.eax
            elif self.project.arch.name == 'AMD64':
                if not state.se.symbolic(state.regs.rax):
                    cfg_initial_state.regs.rax = state.regs.rax

            cfg = self.project.analyses.CFG(starts=((ip_int, path.jumpkind),),
                                               context_sensitivity_level=0,
                                               call_depth=0,
                                               call_tracing_filter=filter,
                                               initial_state=cfg_initial_state
                                               )
            cfg.normalize()
            cfg_graph_with_loops = networkx.DiGraph(cfg.graph)
            cfg.unroll_loops(self._loop_unrolling_limit)

            self.cfg_cache[cfg_key] = (cfg, cfg_graph_with_loops)

        loop_backedges = cfg._loop_back_edges
        loop_heads = set([ dst.addr for _, dst in loop_backedges ])

        # Find all merge points
        merge_points = self._get_all_merge_points(cfg, cfg_graph_with_loops)
        l.debug('Merge points: %s', [ hex(i[0]) for i in merge_points ])

        #
        # Controlled symbolic exploration
        #

        # Initialize the beginning path
        initial_path = path
        initial_path.info['loop_ctrs'] = defaultdict(int)
        initial_path.info['actionqueue_list'] = [ self._new_actionqueue() ]

        # This is a special hack for CGC stuff, since the CGCAnalysis relies on correct conditions of file actions
        # Otherwise we may just save out those actions, and then copy them back when returning those paths
        initial_path.actions = [ a for a in initial_path.actions if a.type.startswith('file') ]

        path_group = PathGroup(self.project,
                               active_paths=[ initial_path ],
                               immutable=False,
                               resilience=o.BYPASS_VERITESTING_EXCEPTIONS in initial_path.state.options)
        # Initialize all stashes
        for stash in self.all_stashes:
            path_group.stashes[stash] = [ ]
        # immediate_dominators = cfg.immediate_dominators(cfg.get_any_node(ip_int))

        saved_paths = { }

        def is_path_errored(path):
            if path.errored:
                return True
            elif len(path.jumpkinds) > 0 and path.jumpkinds[-1] in Path._jk_all_bad:
                l.debug("Errored jumpkind %s", path.jumpkinds[-1])
                path._error = AngrPathError('path has a failure jumpkind of %s' % path.jumpkinds[-1])
            else:
                try:
                    if path._run is None:
                        ip = path.addr
                        # FIXME: cfg._nodes should also be updated when calling cfg.normalize()
                        size_of_next_irsb = [n for n in cfg.graph.nodes() if n.addr == ip][0].size
                        path.step(max_size=size_of_next_irsb)
                except (AngrError, SimError, ClaripyError) as ex:
                    l.debug('is_path_errored(): caxtching exception %s', ex)
                    path._error = ex
                except (TypeError, ValueError, ArithmeticError, MemoryError) as ex:
                    l.debug("is_path_errored(): catching exception %s", ex)
                    path._error = ex

            return False

        def is_path_overbound(path):
            """
            Filter out all paths that run out of boundaries or loop too many times
            """

            ip = path.addr

            if ip in self._boundaries:
                l.debug("... terminating Veritesting due to overbound")
                return True

            if (ip in loop_heads # This is the beginning of the loop
                    or path.jumpkind == 'Ijk_Call' # We also wanna catch recursive function calls
                    ):
                path.info['loop_ctrs'][ip] += 1

                if path.info['loop_ctrs'][ip] >= self._loop_unrolling_limit + 1:
                    l.debug('... terminating Veritesting due to overlooping')
                    return True

            l.debug('... accepted')
            return False


        def generate_successors(path):
            ip = path.addr

            l.debug("Pushing 0x%x one step forward...", ip)

            # FIXME: cfg._nodes should also be updated when calling cfg.normalize()
            size_of_next_irsb = [ n for n in cfg.graph.nodes() if n.addr == ip ][0].size
            # It has been called by is_path_errored before, but I'm doing it here anyways. Who knows how the logic in
            # PathGroup will change in the future...
            path.step(max_size=size_of_next_irsb)

            # Now it's safe to call anything that may access Path.next_run
            if self._path_callback:
                copied_path = path.copy()
                self._unfuck(copied_path)
                self._path_callback(copied_path)

            successors = path.successors

            # Get all unconstrained successors, and save them out
<<<<<<< HEAD
            for s in path.next_run.unconstrained_successors:
                u_path = Path(self.project, s, path=path)
                path_group.stashes['unconstrained'].append(u_path)
=======
            if path.next_run:
                for s in path.next_run.unconstrained_successors:
                    u_path = Path(self._p, s, path=path)
                    path_group.stashes['unconstrained'].append(u_path)
>>>>>>> 9210c257

            # Record their guards :-)
            for successing_path in successors:
                if 'guards' not in successing_path.info:
                    successing_path.info['guards'] = [ ]
                last_guard = successing_path.guards[-1]
                if not successing_path.state.se.is_true(last_guard):
                    successing_path.info['guards'].append(last_guard)

            # Fill the ActionQueue list
            if len(successors) == 1:
                # Expand the last ActionQueue
                if not successors[0].info['actionqueue_list']:
                    successors[0].info['actionqueue_list'].append(self._new_actionqueue())
                self._get_last_actionqueue(successors[0]).actions.extend(successors[0].last_actions)

            elif len(successors) > 1:
                # Save this current path, since we might need it in the future
                path_key = (path.addr, self._get_last_actionqueue(path).id)
                saved_paths[path_key] = path

                # Generate a new ActionQueue for each successor
                for successing_path in successors:
                    successing_path.info['actionqueue_list'].append(self._new_actionqueue(parent_key=path_key))
                    self._get_last_actionqueue(successing_path).actions.extend(successing_path.last_actions)

            l.debug("... new successors: %s", successors)
            return successors

        def _path_not_in_cfg(p):
            """
            Returns if p.addr is not a proper node in our CFG

            :param p: The Path instance to test.
            :return: False if our CFG contains p.addr, True otherwise
            """

            n = cfg.get_any_node(p.addr, is_syscall=p.jumpkinds[-1].startswith('Ijk_Sys'))
            if n is None:
                return True

            if n.simprocedure_name == 'PathTerminator':
                return True

            return False

        while path_group.active:
            # Step one step forward
            l.debug('Steps %s with %d active paths: [ %s ]',
                    path_group,
                    len(path_group.active),
                    path_group.active)

            # Apply self.deviation_func on every single active path, and move them to deviated stash if needed
            if self._deviation_filter is not None:
                path_group.stash(filter_func=self._deviation_filter, from_stash='active', to_stash='deviated')

            # Mark all those paths that are out of boundaries as successful
            path_group.stash(filter_func=is_path_overbound, from_stash='active', to_stash='successful')

            path_group.step(successor_func=generate_successors, check_func=is_path_errored)
            if self._terminator is not None and self._terminator(path_group):
                for p in path_group.unfuck:
                    self._unfuck(p)
                break

            # Stash all paths that we do not see in our CFG
            path_group.stash(filter_func=_path_not_in_cfg,
                             to_stash="deviated"
                             )

            # Stash all paths that we do not care about
            path_group.stash(filter_func=
                             lambda p: (p.state.scratch.jumpkind not in
                                            ('Ijk_Boring', 'Ijk_Call', 'Ijk_Ret', 'Ijk_NoHook')
                                        and not p.state.scratch.jumpkind.startswith('Ijk_Sys')
                             ),
                             to_stash="deadended"
                             )
            if path_group.deadended:
                l.debug('Now we have some deadended paths: %s', path_group.deadended)

            # Stash all possible paths that we should merge later
            for merge_point_addr, merge_point_looping_times in merge_points:
                path_group.stash_addr(merge_point_addr,
                                 to_stash="_merge_%x_%d" % (merge_point_addr, merge_point_looping_times)
                                 )

            # Try to merge a set of previously stashed paths, and then unstash them
            if not path_group.active:
                merged_anything = False

                for merge_point_addr, merge_point_looping_times in merge_points:
                    if merged_anything:
                        break

                    stash_name = "_merge_%x_%d" % (merge_point_addr, merge_point_looping_times)

                    if stash_name in path_group.stashes:
                        # Try to prune the stash, so unsatisfiable paths will be thrown away
                        path_group.prune(from_stash=stash_name, to_stash='pruned')
                        if 'pruned' in path_group.stashes and len(path_group.pruned):
                            l.info('... pruned %d paths from stash %s', len(path_group.pruned), stash_name)
                        # Remove the pruned stash to save memory
                        path_group.drop(stash='pruned')

                        stash = path_group.stashes[stash_name]
                        if not len(stash):
                            continue

                        # Group all those paths based on their callstacks
                        groups = defaultdict(list)
                        for p in stash:
                            groups[p.callstack].append(p)

                        l.debug('Trying to merge and activate stash %s', stash_name)
                        l.debug('%d paths are grouped into %d groups based on their callstacks',
                               len(stash),
                               len(groups)
                               )

                        for g in groups.itervalues():
                            if len(g) == 1:
                                # Just unstash it
                                p = g[0]
                                path_group.stashes[stash_name].remove(p)

                                if any([loop_ctr >= self._loop_unrolling_limit + 1 for loop_ctr in p.info['loop_ctrs'].itervalues()]):
                                    l.debug("%s is overlooping", p)
                                    path_group.deadended.append(p)
                                else:
                                    l.debug('Put %s into active stash', p)
                                    path_group.active.append(p)
                                merged_anything = True

                            elif len(g) > 1:
                                for p in g:
                                    path_group.stashes[stash_name].remove(p)

                                # Merge them first

                                # Find the previous dominator for all those
                                # Determine their common ancestor
                                ancestor_key = self._determine_ancestor(g)
                                initial_path = saved_paths[ancestor_key]
                                merged_path = self._merge_path_list(se, initial_path, g)

                                if any([ loop_ctr >= self._loop_unrolling_limit + 1 for loop_ctr in merged_path.info['loop_ctrs'].itervalues() ]):
                                    l.debug("%s is overlooping", merged_path)
                                    path_group.deadended.append(merged_path)
                                else:
                                    l.debug('Put %s into active stash', p)
                                    path_group.active.append(merged_path)

                                merged_anything = True

        if any([ len(path_group.stashes[stash_name]) for stash_name in self.all_stashes]):
            # Remove all stashes other than errored or deadended
            path_group.stashes = { name: stash for name, stash in path_group.stashes.items()
                                   if name in self.all_stashes }

            for stash in path_group.stashes:
                path_group.apply(lambda p: self._unfuck(p), stash=stash)

        return path_group

    @staticmethod
    def _unfuck(p):
        del p.info['actionqueue_list']
        del p.info['loop_ctrs']

        if 'guards' in p.info:
            del p.info['guards']
        if 'loop_ctrs' in p.info:
            del p.info['loop_ctrs']
        if 'actions' in p.info:
            #p.actions = p.actions + p.info['actions']
            #p.last_actions = p.last_actions + p.info['actions']
            del p.info['actions']
        else:
            pass

        return p

    def _merge_path_list(self, se, base_path, path_list):
        merge_info = [ ]
        for path_to_merge in path_list:
            inputs, outputs = self._io_interface(se, path_to_merge.actions, base_path.actions)
            merge_info.append((path_to_merge, inputs, outputs))
        l.info('Merging %d paths: [ %s ].',
               len(merge_info),
               ", ".join([str(p) for p, _, _ in merge_info])
               )
        merged_path = self._merge_paths(base_path, merge_info)
        l.info('... merged.')

        return merged_path

    def _merge_paths(self, base_path, merge_info_list):

        def find_real_ref(ref, ref_list):
            """
            Returns the last element r in ref_list that satisfies r == ref
            """
            for r in reversed(ref_list):
                if r == ref:
                    return r
            return None

        # Perform merging
        all_outputs = [ ]
        # Merge all outputs together into all_outputs
        # The order must be kept since actions should be applied one by one in order
        # Complexity of the current implementation sucks...
        # TODO: Optimize the complexity of the following loop
        for _, _, outputs in merge_info_list:
            for ref in reversed(outputs):
                if ref not in all_outputs:
                    all_outputs.append(ref)

        all_outputs = reversed(all_outputs)
        merged_path = base_path.copy()  # We make a copy first
        # merged_path.actions = [ ]
        merged_path.last_actions = [ ]
        # merged_path.events = [ ]
        merged_state = merged_path.state
        merged_path.info['actionqueue_list'].append(self._new_actionqueue((merged_path.addr, self._get_last_actionqueue(merged_path).id)))

        for ref in all_outputs:
            last_ip = None

            all_values = [ ]
            all_guards = [ ]

            for i, merge_info in enumerate(merge_info_list):
                final_path, _, outputs = merge_info

                # First we should build the value
                if ref in outputs:
                    # Find the real ref
                    real_ref = find_real_ref(ref, outputs)

                    # Read the final value
                    if real_ref.type == 'mem':
                        v = real_ref.value

                    elif real_ref.type == 'reg':
                        v = real_ref.value

                    elif real_ref.type.startswith('file'):
                        v = real_ref.value

                    else:
                        raise VeritestingError('FINISH ME')

                    if real_ref.type == 'reg' and real_ref.offset == self.project.arch.ip_offset:
                        # Sanity check!
                        if last_ip is None:
                            last_ip = v
                        else:
                            if merged_state.se.is_true(last_ip != v):
                                raise VeritestingError("We don't want to merge IP - something is seriously wrong")

                    # Then we build one more layer of our ITETree
                    guards = final_path.info['guards']
                    guard = merged_state.se.And(*guards) if guards else merged_state.se.true

                    all_values.append(v)
                    all_guards.append(guard)

            max_value_size = max([ v.size() for v in all_values ])

            # Optimization: if all values are of the same size, we can remove one to reduce the number of ITEs
            # FIXME: this optimization doesn't make sense at all.
            #sizes_of_value = set([ v.size() for v in all_values ])
            #if len(sizes_of_value) == 1 and len(all_values) == len(merge_info_list):
            #    all_values = all_values[ 1 : ]
            #    all_guards = all_guards[ 1 : ]

            # Write the output to merged_state

            merged_actions = [ ]
            if real_ref.type == 'mem':
                for actual_addr in real_ref.actual_addrs:
                    # Create the merged_action, and memory.store_cases will fill it up
                    merged_action = SimActionData(merged_state, 'mem', 'write',
                                                  addr=merged_state.se.BVV(actual_addr, self.project.arch.bits),
                                                  size=max_value_size)
                    merged_state.memory.store_cases(actual_addr, all_values, all_guards, endness='Iend_BE', action=merged_action)

                    merged_actions.append(merged_action)

            elif real_ref.type == 'reg':
                if real_ref.offset != self.project.arch.ip_offset:
                    # Create the merged_action, and memory.store_cases will fill it up
                    merged_action = SimActionData(merged_state, 'reg', 'write', addr=real_ref.offset, size=max_value_size)
                    merged_state.registers.store_cases(real_ref.offset, all_values, all_guards, endness='Iend_BE', action=merged_action)
                else:
                    # Create the merged_action, and memory.store_cases will fill it up
                    merged_action = SimActionData(merged_state, 'reg', 'write', addr=real_ref.offset, size=max_value_size)
                    merged_state.registers.store(real_ref.offset, last_ip, action=merged_action)
                merged_actions.append(merged_action)

            elif real_ref.type.startswith('file'):
                # No matter it's a read or a write, we should always write it at the desired place
                # However, we don't have to create the SimAction here
                for actual_addr in real_ref.actual_addrs:
                    # FIXME: We assume no new files were opened
                    file_id = real_ref.type[ real_ref.type.index('_') + 1 : ]
                    file_id = merged_state.posix.filename_to_fd(file_id[ : file_id.index('_') ])
                    merged_action = SimActionData(merged_state, real_ref.type, real_ref.action, addr=actual_addr, size=max_value_size)
                    merged_state.posix.files[file_id].content.store_cases(actual_addr, all_values, all_guards, endness='Iend_BE', action=merged_action)

                    merged_actions.append(merged_action)

            else:
                 l.error('Unsupported Ref type %s in path merging', real_ref.type)

            if merged_actions:
                for merged_action in merged_actions:
                    merged_path.actions.append(merged_action)
                    merged_path.last_actions.append(merged_action)
                    self._get_last_actionqueue(merged_path).actions.append(merged_action)

        # Merge *all* actions
        '''
        for i, merge_info in enumerate(merge_info_list):
            final_path, _, _ = merge_info

            guards = final_path.info['guards']
            guard = merged_state.se.And(*guards) if guards else None

            for action in final_path.actions:
                if action.type == 'tmp':
                    continue
                # Encode the constraint into action.condition
                action = action.copy()
                if guard is not None:
                    if action.condition is None:
                        action.condition = action._make_object(guard)
                    else:
                        action.condition.ast = merged_state.se.And(action.condition.ast, guard)
                if 'actions' not in merged_path.info:
                    merged_path.info['actions'] = [ ]

                merged_path.info['actions'].append(action)
        '''

        # Fix backtrace of the merged path
        merged_path.addr_backtrace.append(-1)
        merged_path.backtrace.append('Veritesting')

        # Add extra constraints from original paths to the merged path
        # It's really important to not lose them. Yan has a lot to say about it.
        all_constraints = [ ]
        for final_path, _, _ in merge_info_list:
            if final_path.info['guards']:
                se = final_path.state.se
                guards = final_path.info['guards']

                # There are also some extra constraints that are encoded in SimActionConstraint objects
                # We don't want to lose them for sure.
                #
                # constraints = [ ]
                #for a in [ b for b in final_path.actions if b.type == 'constraint' ]:
                #    if not final_path.state.se.is_true(a.constraint.ast):
                #        print "CONSTRAINT: ", a.constraint.ast, "CONDITION: ", a.condition
                #        __import__('ipdb').set_trace()
                constraints = [ (a.constraint if a.condition is None
                                     else se.And(a.constraint, a.condition))
                                    for a in final_path.actions if a.type == 'constraint'
                                ]
                all_constraints.append(se.And(*(guards + constraints)))
        if all_constraints:
            merged_state.add_constraints(merged_state.se.Or(*all_constraints))

        # Fixing the callstack of the merged path
        merged_path.callstack = merge_info_list[0][0].callstack

        # Fix the loop_ctrs
        new_loop_ctrs = defaultdict(int)
        for final_path, _, _ in merge_info_list:
            for loop_head_addr, looping_times in final_path.info['loop_ctrs'].iteritems():
                if looping_times > new_loop_ctrs[loop_head_addr]:
                    new_loop_ctrs[loop_head_addr] = looping_times
        merged_path.info['loop_ctrs'] = new_loop_ctrs

        #
        # Clean the stage
        #

        if 'guards' in merged_path.info:
            del merged_path.info['guards']

        # Clear the Path._run, otherwise Path.successors will not generate a new run
        merged_path._run = None

        return merged_path

    def _unpack_action_obj(self, action_obj):
        return action_obj.ast

    def _io_interface(self, se, actions, base_actions):
        """
        Get inputs and outputs by parsing the action list.

        :param se:
        :param actions:
        :param base_actions:
        :return:
        """

        outputs = [ ]

        # TODO: More optimization could be done. For example, we should grab actions out of ActionQueue lists, instead
        # TODO: of comparing them one by one

        start_pos = 0
        for i in xrange(min(len(actions), len(base_actions))):
            a = actions[i]
            b = base_actions[i]

            if a.type == b.type:
                if a.type == 'constraint':
                    # We don't care about constraint actions
                    pass
                elif a.type == 'exit':
                    if a.exit_type == b.exit_type and hash(a.target.ast) == hash(b.target.ast) :
                        pass
                    else:
                        break
                else:
                    if (
                        (a.addr is None and b.addr is None) or
                        (hash(a.addr.ast) == hash(b.addr.ast))
                    ) and (
                        (hash(a.size.ast) == hash(b.size.ast))
                    ):
                        pass
                    else:
                        break
            else:
                break

            start_pos = i + 1

        written_reg_offsets = set()
        written_mem_addrs = set()
        for a in reversed(actions[start_pos : ]):
            if a.type == 'reg':
                size = self._unpack_action_obj(a.size)
                value = self._unpack_action_obj(a.actual_value) if a.actual_value is not None else None
                offset = self._unpack_action_obj(a.addr)
                actual_offsets = a.actual_addrs if a.actual_addrs else [ offset ]
                # Neither offset nor size can be symbolic
                ref = Ref('reg', offset, actual_offsets, size, value, a)

                #if a.action == 'read':
                #    for actual_offset in actual_offsets:
                #        if actual_offset not in written_reg_offsets:
                #            inputs.append(ref)

                if a.action == 'write':
                    # FIXME: Consider different sizes
                    if all([ o in written_reg_offsets for o in actual_offsets ]):
                        continue

                    outputs.append(ref)
                    for actual_offset in actual_offsets:
                        written_reg_offsets.add(actual_offset)

            elif a.type == 'mem':
                addr = self._unpack_action_obj(a.addr)
                actual_addrs = a.actual_addrs if a.actual_addrs else [ addr ]
                size = self._unpack_action_obj(a.size)
                value = self._unpack_action_obj(a.actual_value) if a.actual_value is not None else None
                ref = Ref('mem', addr, actual_addrs, size, value, a)

                #if a.action == 'read':
                #    for actual_addr in actual_addrs:
                #        if actual_addr not in written_mem_addrs:
                #            inputs.append(ref)
                #            break

                if a.action == 'write':
                    # FIXME: Consider different sizes
                    if all([ o in written_mem_addrs for o in actual_addrs ]):
                        continue

                    outputs.append(ref)
                    for actual_addr in actual_addrs:
                        written_mem_addrs.add(actual_addr)

            elif a.type == 'exit':
                target = self._unpack_action_obj(a.target)

                ref = Ref('reg', self.project.arch.ip_offset, [ self.project.arch.ip_offset ], target.size(), target, a)
                outputs.append(ref)

            elif a.type.startswith('file'):
                addr = self._unpack_action_obj(a.addr)
                actual_addrs = a.actual_addrs if a.actual_addrs else [ addr ]
                size = self._unpack_action_obj(a.size)
                value = self._unpack_action_obj(a.actual_value) if a.actual_value is not None else \
                    self._unpack_action_obj(a.data)
                ref = Ref(a.type, addr, actual_addrs, size, value, a)

                outputs.append(ref)
                # TODO: Write it to a dict

            elif a.type != 'tmp':
                # l.warning('Unsupported action type %s in _io_interface', a.type)
                pass

        inputs = [ ] #list(reversed(inputs))
        outputs = list(reversed(outputs))

        return inputs, outputs

    def _post_dominate(self, reversed_graph, n1, n2):
        """
        Checks whether n1 post-dominates n2 in the *original* (not reversed) graph
        :param reversed_graph: The reversed networkx.DiGraph instance
        :param n1: Node 1
        :param n2: Node 2
        :return: True/False
        """

        ds = networkx.dominating_set(reversed_graph, n1)
        return n2 in ds

    def _get_all_merge_points(self, cfg, graph_with_loops):
        """
        Return all possible merge points in this CFG.
        :param cfg: The control flow graph, which must be acyclic
        :return: a list of merge points
        """

        graph = networkx.DiGraph(cfg.graph)
        reversed_cyclic_graph = networkx.reverse(graph_with_loops, copy=False)

        # Remove all "FakeRet" edges
        fakeret_edges = [ (src, dst) for src, dst, data in graph.edges_iter(data=True)
                          if data['jumpkind'] == 'Ijk_FakeRet' ]
        graph.remove_edges_from(fakeret_edges)

        # Remove all "FakeRet" edges from cyclic_graph as well
        fakeret_edges = [(src, dst) for src, dst, data in reversed_cyclic_graph.edges_iter(data=True)
                         if data['jumpkind'] == 'Ijk_FakeRet']
        reversed_cyclic_graph.remove_edges_from(fakeret_edges)

        # Perform a topological sort
        sorted_nodes = networkx.topological_sort(graph)

        nodes = [ n for n in sorted_nodes if graph.in_degree(n) > 1 and n.looping_times == 0 ]

        # Reorder nodes based on post-dominance relations
        nodes = sorted(nodes,
                       cmp=lambda n1, n2: 1 if self._post_dominate(reversed_cyclic_graph, n1, n2)
                       else (-1 if self._post_dominate(reversed_cyclic_graph, n2, n1)
                        else 0)
                       )

        return list([ (n.addr, n.looping_times) for n in nodes ])

    def _new_actionqueue(self, parent_key=None):
        return ActionQueue(self.actionqueue_ctr.next(), [ ], parent_key=parent_key)

    def _get_last_actionqueue(self, path):
        if not path.info['actionqueue_list']:
            return None
        return path.info['actionqueue_list'][-1]

    def _determine_ancestor(self, path_list):
        # Scan through their ActionQueueList, and return the last common ancestor key
        min_actionqueue_list_size = min(len(p.info['actionqueue_list']) for p in path_list)
        ancestor_key = None
        for i in xrange(0, min_actionqueue_list_size):
            all_keys_set = set()
            for p in path_list:
                all_keys_set.add(p.info['actionqueue_list'][i].parent_key)

            if len(all_keys_set) > 1:
                break

            ancestor_key = list(all_keys_set)[0]

        return ancestor_key

register_analysis(Veritesting, 'Veritesting')

from simuvex import SimValueError, SimSolverModeError, SimError, SimActionData
from simuvex.s_options import BYPASS_VERITESTING_EXCEPTIONS
from claripy import ClaripyError<|MERGE_RESOLUTION|>--- conflicted
+++ resolved
@@ -460,16 +460,10 @@
             successors = path.successors
 
             # Get all unconstrained successors, and save them out
-<<<<<<< HEAD
-            for s in path.next_run.unconstrained_successors:
-                u_path = Path(self.project, s, path=path)
-                path_group.stashes['unconstrained'].append(u_path)
-=======
             if path.next_run:
                 for s in path.next_run.unconstrained_successors:
-                    u_path = Path(self._p, s, path=path)
+                    u_path = Path(self.project, s, path=path)
                     path_group.stashes['unconstrained'].append(u_path)
->>>>>>> 9210c257
 
             # Record their guards :-)
             for successing_path in successors:

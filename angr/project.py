#!/usr/bin/env python

# pylint: disable=W0703

import os
import types
import logging
import weakref

import cle
import simuvex
import archinfo

from .extern_obj import AngrExternObject

l = logging.getLogger("angr.project")

projects = weakref.WeakValueDictionary()
def fake_project_unpickler(name):
    if name not in projects:
        raise AngrError("Project %s has not been opened." % name)
    return projects[name]
fake_project_unpickler.__safe_for_unpickling__ = True

def deprecated(f):
    def deprecated_wrapper(*args, **kwargs):
        print "ERROR: FUNCTION %s IS DEPRECATED. PLEASE UPDATE YOUR CODE." % f
        return f(*args, **kwargs)
    return deprecated_wrapper

class Project(object):
    """
    This is the main class of the Angr module. It is meant to contain a set of
    binaries and the relationships between them, and perform analyses on them.
    """

    def __init__(self, filename,
                 default_analysis_mode=None,
                 ignore_functions=None,
                 use_sim_procedures=True,
                 exclude_sim_procedure=None,
                 exclude_sim_procedures=(),
                 arch=None, simos=None,
                 load_options=None,
<<<<<<< HEAD
                 parallel=False):
=======
                 parallel=False, ignore_functions=None, force_abstraction=None,
                 argv=None, envp=None, symbolic_argc=None):
>>>>>>> 13f51d65
        """
        This constructs a Project object.

        Arguments:
         @param filename
             the path to the main executable object to analyze
         @param default_analysis_mode
             the mode of analysis to use by default. Defaults to 'symbolic'.
         @param ignore_functions
             a list of function names that, when imported from shared libraries,
             should never be stepped into in analysis (calls will return an
             unconstrained value)
         @param use_sim_procedure
             whether to replace resolved dependencies for which simprocedures
             are available with said simprocedures
         @param exclude_sim_procedure
             a function that, when passed a function name, returns whether
             or not to wrap it with a simprocedure
         @param exclude_sim_procedures
             a list of functions to *not* wrap with simprocedures
         @param arch
             optional target architecture (auto-detected otherwise)
             in the form of an archinfo.Arch or a string
         @param simos
             a SimOS class to use for this project
         @param load_options
             a dict of keyword arguments to the CLE loader. See CLE's docs.
             e.g., { 'auto_load_libs': False,
                     'skip_libs': 'ld.so.2',
                     'lib_opts': {
                       'libc.so.6': {
                         'custom_base_addr': 0x55555400
                       }
                     }
                   }
         @param parallel
             whether to use parallel processing analyzing this binary
        """

        if isinstance(exclude_sim_procedure, types.LambdaType):
            l.warning("Passing a lambda type as the exclude_sim_procedure argument to Project causes the resulting object to be un-serializable.")

        if not os.path.exists(filename) or not os.path.isfile(filename):
            raise Exception("Not a valid binary file: %s" % repr(filename))

        if not default_analysis_mode:
            default_analysis_mode = 'symbolic'

        self.irsb_cache = {}
        self.dirname = os.path.dirname(filename)
        self.basename = os.path.basename(filename)
        self.filename = filename
        projects[filename] = self

        self.default_analysis_mode = default_analysis_mode if default_analysis_mode is not None else 'symbolic'
        self._exclude_sim_procedure = exclude_sim_procedure
        self._exclude_sim_procedures = exclude_sim_procedures
        self.exclude_all_sim_procedures = exclude_sim_procedures
        self._use_sim_procedures = use_sim_procedures
        self._parallel = parallel
        self.load_options = { } if load_options is None else load_options

        # List of functions we don't want to step into (and want
        # ReturnUnconstrained() instead)
        self.ignore_functions = [] if ignore_functions is None else ignore_functions
        self.force_abstraction = [] if force_abstraction is None else force_abstraction
        
        self._cfg = None
        self._vfg = None
        self._cdg = None
        self._analysis_results = { }
        self.results = AnalysisResults(self)

        self.analyses = Analyses(self, self._analysis_results)
        self.surveyors = Surveyors(self)

        # This is a map from IAT addr to (SimProcedure class, kwargs_)
        self.sim_procedures = {}

        l.info("Loading binary %s", self.filename)
        l.debug("... from directory: %s", self.dirname)

        # ld is angr's loader, provided by cle
        self.ld = cle.Ld(filename, **self.load_options)
        self.main_binary = self.ld.main_bin
        self.extern_obj = AngrExternObject()
        self.ld.add_object(self.extern_obj)

        if isinstance(arch, str):
            self.arch = archinfo.arch_from_id(arch) # may raise ArchError, let the user see this
        elif isinstance(arch, archinfo.Arch):
            self.arch = arch
        elif arch is None:
            self.arch = self.ld.main_bin.arch
        else:
            raise ValueError("Invalid arch specification.")

        self.min_addr = self.ld.min_addr()
        self.max_addr = self.ld.max_addr()
        self.entry = self.ld.main_bin.entry

        self.use_sim_procedures()

        if isinstance(simos, SimOS) and simos.arch == self.arch:
            self.simos = simos #pylint:disable=invalid-name
        elif simos is None:
            self.simos = SimLinux(self.arch, self)
        else:
            raise ValueError("Invalid OS specification or non-matching architecture.")

        self.simos.configure_project(self)

        self.vexer = VEXer(self.ld.memory, self.arch, use_cache=self.arch.cache_irsb)
        self.capper = Capper(self.ld.memory, self.arch, use_cache=True)
        self.state_generator = StateGenerator(self)
        self.path_generator = PathGenerator(self)

    #
    # Pickling
    #

    def __getstate__(self):
        try:
            vexer, capper, ld, main_bin, state_generator = self.vexer, self.capper, self.ld, self.main_binary, self.state_generator
            self.vexer, self.capper, self.ld, self.main_binary, self.state_generator = None, None, None, None, None
            return dict(self.__dict__)
        finally:
            self.vexer, self.capper, self.ld, self.main_binary, self.state_generator = vexer, capper, ld, main_bin, state_generator

    def __setstate__(self, s):
        self.__dict__.update(s)
        self.ld = cle.Ld(self.filename, self.load_options)
        self.main_binary = self.ld.main_bin
        self.vexer = VEXer(self.ld.memory, self.arch, use_cache=self.arch.cache_irsb)
        self.capper = Capper(self.ld.memory, self.arch, use_cache=True)
        self.state_generator = StateGenerator(self)

    #
    # Project stuff
    #

    def exclude_sim_procedure(self, f):
        return (f in self._exclude_sim_procedures) or (self._exclude_sim_procedure is not None and self._exclude_sim_procedure(f))

    def __find_sim_libraries(self):
        """ Look for libaries that we can replace with their simuvex
        simprocedures counterpart
        This function returns the list of libraries that were found in simuvex
        """
        simlibs = []

        for lib_name in self.ld.requested_objects:
            # Hack that should go somewhere else:
            if lib_name == 'libc.so.0':
                lib_name = 'libc.so.6'

            if lib_name == 'ld-uClibc.so.0':
                lib_name = 'ld-uClibc.so.6'

            if lib_name not in simuvex.procedures.SimProcedures:
                l.debug("There are no simprocedures for library %s :(", lib_name)
            else:
                simlibs.append(lib_name)

        return simlibs

    def use_sim_procedures(self):
        """ Use simprocedures where we can """
        libs = self.__find_sim_libraries()
        for obj in self.ld.all_objects:
            unresolved = []
            for reloc in obj.imports.itervalues():
<<<<<<< HEAD
                func = reloc.symbol
                if func.name in self.ignore_functions:
=======
                func = reloc.symbol                
                sh_lib = func.resolvedby.owner_obj.binary if func.resolvedby else None
                if sh_lib:
                    sh_lib = sh_lib.split('/')[-1]
                if self.exclude_sim_procedure(func.name):
                    # l.debug("%s: SimProcedure EXCLUDED", i)
                    continue
                elif func.name in self.ignore_functions:
>>>>>>> 13f51d65
                    unresolved.append(func)
                    continue
                elif self.exclude_sim_procedure(func.name):
                    continue

                elif self._use_sim_procedures:
                    for lib in libs:
                        simfun = simuvex.procedures.SimProcedures[lib]
                        if func.name in simfun:
                            l.info("[R] %s:", func.name)
                            l.debug("\t -> matching SimProcedure in %s :)", lib)
                            self.set_sim_procedure(obj, func.name, simfun[func.name], None)
                            break
                    else: # we could not find a simprocedure for this function
                        if not func.resolved or sh_lib in self.force_abstraction: # the loader couldn't find one either
                            unresolved.append(func)                               # or the lib must be abstracted
                # in the case that simprocedures are off and an object in the PLT goes
                # unresolved, we still want to replace it with a retunconstrained.
                elif not func.resolved and func.name in obj.jmprel:
                    unresolved.append(func)

            for func in unresolved:
                l.info("[U] %s", func.name)
                self.set_sim_procedure(obj, func.name,
                       simuvex.SimProcedures["stubs"]["ReturnUnconstrained"],
                       {'resolves': func.name}
                )

        # We need to resync memory as simprocedures have been set at the
        # level of each IDA's instance
        if isinstance(self.ld.main_bin, cle.IdaBin):
            self.ld.ida_sync_mem()
<<<<<<< HEAD

    def hook(self, addr, func, length=0, kwargs=None):
=======
     
    def update_jmpslot_with_simprocedure(self, func_name, pseudo_addr, binary):
        """ Update a jump slot (GOT address referred to by a PLT slot) with the
        address of a simprocedure """
        self.ld.override_got_entry(func_name, pseudo_addr, binary)

    def add_custom_sim_procedure(self, address, sim_proc, kwargs=None):
        '''
        Link a SimProcedure class to a specified address.
        '''
        if address in self.sim_procedures:
            l.warning("Address 0x%08x is already in SimProcedure dict.", address)
            return
        if kwargs is None: kwargs = {}
        self.sim_procedures[address] = (sim_proc, kwargs)

    def is_sim_procedure(self, hashed_addr):
        return hashed_addr in self.sim_procedures

    def get_pseudo_addr_for_sim_procedure(self, s_proc):
        for addr, tpl in self.sim_procedures.items():
            simproc_class, _ = tpl
            if isinstance(s_proc, simproc_class):
                return addr
        return None

    def hook(self, func, addr, length):
>>>>>>> 13f51d65
        """
         Hook a section of code with a custom function.

         @param addr        The address to hook
         @param func        A python function or SimProcedure class that will perform an action when
                            execution reaches the hooked address
         @param length      How many bytes you'd like to skip over with your hook. Can be zero.
         @param kwargs      A dictionary of keyword arguments to be passed to your function or
                            your SimProcedure's run function.

         If func is a function, it takes a SimState and the given kwargs. It can return nothing
         (None), in which case it will generate a single exit to the instruction at addr+length,
         or it can return an array of successor states.

         If func is a SimProcedure, it will be run instead of a SimBlock at that address.

         If length is zero, the block at the hooked address will be executed immediately
         after the hook function.
        """

        if addr in self.sim_procedures:
            l.warning("Address is already hooked [hook(%#x, %s)]", addr, func)
            return

        if kwargs is None: kwargs = {}

        if isinstance(func, type):
            proc = func
        elif hasattr(func, '__call__'):
            proc = simuvex.procedures.stubs.UserHook.UserHook
            kwargs = {'user_func': func, 'user_kwargs': kwargs, 'default_return_addr': addr+length}
        else:
            raise AngrError("%s is not a valid object to execute in a hook", func)

        self.sim_procedures[addr] = (proc, kwargs)

    def is_hooked(self, addr):
        return addr in self.sim_procedures

    def unhook(self, addr):
        if addr not in self.sim_procedures:
            l.warning("Address %#x not hooked", addr)
            return

        del self.sim_procedures[addr]

    def set_sim_procedure(self, binary, func_name, sim_proc, kwargs=None):
        """
         Use a simprocedure to resolve a dependency in a binary.

         @param binary      The CLE binary whose dependency is to be resolve
         @param func_name   The name of the dependency to resolve
         @param sim_proc    The class of the SimProcedure to use
         @param kwargs      An optional dictionary of arguments to be passed
                            to the simprocedure's run() method.
        """
        if kwargs is None: kwargs = {}
        ident = sim_proc.__module__ + '.' + sim_proc.__name__
        pseudo_addr = self.extern_obj.get_pseudo_addr(ident)
        binary.set_got_entry(func_name, pseudo_addr)

        if not self.is_hooked(pseudo_addr):     # Do not add duplicate simprocedures
            self.hook(pseudo_addr, sim_proc, kwargs=kwargs)
            l.debug("\t -> setting SimProcedure with pseudo_addr 0x%x...", pseudo_addr)

            # Special case for __libc_start_main - it needs to call exit() at the end of execution
            # TODO: Fix this by implementing call sequences in SimProcedure
            if func_name == '__libc_start_main':
                if 'exit_addr' not in kwargs:
                    exit_pseudo_addr = self.extern_obj.get_pseudo_addr('__libc_start_main:exit')
                    self.hook(exit_pseudo_addr, simuvex.procedures.SimProcedures['libc.so.6']['exit'])
                    kwargs['exit_addr'] = exit_pseudo_addr

    def block(self, addr, max_size=None, num_inst=None, traceflags=0, thumb=False, backup_state=None, opt_level=None):
        """
         Returns a pyvex block starting at address addr

         Optional params:
         @param max_size: the maximum size of the block, in bytes
         @param num_inst: the maximum number of instructions
         @param traceflags: traceflags to be passed to VEX. Default: 0
         @param thumb: whether this block is in thumb mode (ARM)
         @param opt_level: the optimization level {0,1,2} to use on the IR
        """
        return self.vexer.block(addr, max_size=max_size, num_inst=num_inst,
                                traceflags=traceflags, thumb=thumb, backup_state=backup_state, opt_level=opt_level)

    def sim_block(self, state, max_size=None, num_inst=None,
                  stmt_whitelist=None, last_stmt=None, addr=None):
        """
         Returns a SimIRSB object with execution based on state

         Optional params:
         @param max_size         the maximum size of the block, in bytes
         @param num_inst         the maximum number of instructions
         @param stmt_whitelist   a list of stmt indexes to which to confine execution
         @param last_stmt        a statement index at which to stop execution
         @param addr             the address at which to start the block
        """
        if addr is None:
            addr = state.se.any_int(state.regs.ip)

        thumb = False
        if addr % state.arch.instruction_alignment != 0:
            if state.thumb:
                thumb = True
            else:
                raise AngrExitError("Address 0x%x does not align to alignment %d "
                                    "for architecture %s." % (addr,
                                    state.arch.instruction_alignment,
                                    state.arch.name))

        opt_level = 1 if simuvex.o.OPTIMIZE_IR in state.options else 0

        irsb = self.block(addr, max_size, num_inst, thumb=thumb, backup_state=state, opt_level=opt_level)
        for stmt in irsb.statements:
            if stmt.tag != 'Ist_IMark' or stmt.addr == addr:
                continue
            if self.is_hooked(stmt.addr):
                max_bytes = stmt.addr - addr
                irsb = self.block(addr, max_bytes, thumb=thumb, backup_state=state, opt_level=opt_level)
                break
        return simuvex.SimIRSB(state, irsb, addr=addr, whitelist=stmt_whitelist, last_stmt=last_stmt)

    def sim_run(self, state, max_size=None, num_inst=None, stmt_whitelist=None,
                last_stmt=None, jumpkind="Ijk_Boring"):
        """
        Returns a simuvex SimRun object (supporting refs() and
        exits()), automatically choosing whether to create a SimIRSB or
        a SimProcedure.

        Parameters:
        @param state : the state to analyze
        @param max_size : the maximum size of the block, in bytes
        @param num_inst : the maximum number of instructions
        @param state : the initial state. Fully unconstrained if None
        """

        addr = state.se.any_int(state.regs.ip)

        if jumpkind.startswith("Ijk_Sys"):
            l.debug("Invoking system call handler (originally at 0x%x)", addr)
            return simuvex.SimProcedures['syscalls']['handler'](state, addr=addr)

        if jumpkind in ("Ijk_EmFail", "Ijk_NoDecode", "Ijk_MapFail") or "Ijk_Sig" in jumpkind:
            l.debug("Invoking system call handler (originally at 0x%x)", addr)
            r = simuvex.SimProcedures['syscalls']['handler'](state, addr=addr)
        elif self.is_hooked(addr) and jumpkind != 'Ijk_NoHook':
            sim_proc_class, kwargs = self.sim_procedures[addr]
            l.debug("Creating SimProcedure %s (originally at 0x%x)",
                    sim_proc_class.__name__, addr)
            state._inspect('call', simuvex.BP_BEFORE, function_name=sim_proc_class.__name__)
            r = sim_proc_class(state, addr=addr, sim_kwargs=kwargs)
            state._inspect('call', simuvex.BP_AFTER, function_name=sim_proc_class.__name__)
            l.debug("... %s created", r)
        else:
            l.debug("Creating SimIRSB at 0x%x", addr)
            r = self.sim_block(state, max_size=max_size, num_inst=num_inst,
                                  stmt_whitelist=stmt_whitelist,
                                  last_stmt=last_stmt, addr=addr)

        return r

    def binary_by_addr(self, addr):
        """ This returns the binary containing address @addr"""
        return self.ld.addr_belongs_to_object(addr)

    #
    # Non-deprecated analyses
    #

    def analyzed(self, name, *args, **kwargs):
        key = (name, args, tuple(sorted(kwargs.items())))
        return key in self._analysis_results

    #
    # Path Groups
    #

    def path_group(self, paths=None, **kwargs):
        if paths is None:
            paths = [ self.path_generator.entry_point() ]
        return PathGroup(self, active_paths=paths, **kwargs)

from .errors import AngrExitError, AngrError
from .vexer import VEXer
from .capper import Capper
from .analysis import AnalysisResults, Analyses
from .surveyor import Surveyors
from .states import StateGenerator
from .paths import PathGenerator
from .simos import SimOS, SimLinux
from .path_group import PathGroup<|MERGE_RESOLUTION|>--- conflicted
+++ resolved
@@ -42,12 +42,7 @@
                  exclude_sim_procedures=(),
                  arch=None, simos=None,
                  load_options=None,
-<<<<<<< HEAD
                  parallel=False):
-=======
-                 parallel=False, ignore_functions=None, force_abstraction=None,
-                 argv=None, envp=None, symbolic_argc=None):
->>>>>>> 13f51d65
         """
         This constructs a Project object.
 
@@ -113,8 +108,6 @@
         # List of functions we don't want to step into (and want
         # ReturnUnconstrained() instead)
         self.ignore_functions = [] if ignore_functions is None else ignore_functions
-        self.force_abstraction = [] if force_abstraction is None else force_abstraction
-        
         self._cfg = None
         self._vfg = None
         self._cdg = None
@@ -220,19 +213,8 @@
         for obj in self.ld.all_objects:
             unresolved = []
             for reloc in obj.imports.itervalues():
-<<<<<<< HEAD
                 func = reloc.symbol
                 if func.name in self.ignore_functions:
-=======
-                func = reloc.symbol                
-                sh_lib = func.resolvedby.owner_obj.binary if func.resolvedby else None
-                if sh_lib:
-                    sh_lib = sh_lib.split('/')[-1]
-                if self.exclude_sim_procedure(func.name):
-                    # l.debug("%s: SimProcedure EXCLUDED", i)
-                    continue
-                elif func.name in self.ignore_functions:
->>>>>>> 13f51d65
                     unresolved.append(func)
                     continue
                 elif self.exclude_sim_procedure(func.name):
@@ -247,8 +229,8 @@
                             self.set_sim_procedure(obj, func.name, simfun[func.name], None)
                             break
                     else: # we could not find a simprocedure for this function
-                        if not func.resolved or sh_lib in self.force_abstraction: # the loader couldn't find one either
-                            unresolved.append(func)                               # or the lib must be abstracted
+                        if not func.resolved:   # the loader couldn't find one either
+                            unresolved.append(func)
                 # in the case that simprocedures are off and an object in the PLT goes
                 # unresolved, we still want to replace it with a retunconstrained.
                 elif not func.resolved and func.name in obj.jmprel:
@@ -265,38 +247,8 @@
         # level of each IDA's instance
         if isinstance(self.ld.main_bin, cle.IdaBin):
             self.ld.ida_sync_mem()
-<<<<<<< HEAD
 
     def hook(self, addr, func, length=0, kwargs=None):
-=======
-     
-    def update_jmpslot_with_simprocedure(self, func_name, pseudo_addr, binary):
-        """ Update a jump slot (GOT address referred to by a PLT slot) with the
-        address of a simprocedure """
-        self.ld.override_got_entry(func_name, pseudo_addr, binary)
-
-    def add_custom_sim_procedure(self, address, sim_proc, kwargs=None):
-        '''
-        Link a SimProcedure class to a specified address.
-        '''
-        if address in self.sim_procedures:
-            l.warning("Address 0x%08x is already in SimProcedure dict.", address)
-            return
-        if kwargs is None: kwargs = {}
-        self.sim_procedures[address] = (sim_proc, kwargs)
-
-    def is_sim_procedure(self, hashed_addr):
-        return hashed_addr in self.sim_procedures
-
-    def get_pseudo_addr_for_sim_procedure(self, s_proc):
-        for addr, tpl in self.sim_procedures.items():
-            simproc_class, _ = tpl
-            if isinstance(s_proc, simproc_class):
-                return addr
-        return None
-
-    def hook(self, func, addr, length):
->>>>>>> 13f51d65
         """
          Hook a section of code with a custom function.
 

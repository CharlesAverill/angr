from archinfo import BYTE_BITS
from claripy.fp import FSORT_FLOAT, FSORT_DOUBLE
from ...errors import SimExpressionError, UnsupportedIRExprError

def size_bits(t):
    """Returns size, in BITS, of a type."""
<<<<<<< HEAD
    for n, s in (('256', 256), ('128', 128), ('64', 64), ('54', 54), ('32', 32), ('27', 27), ('16', 16), ('9', 9), ('8', 8), ('1', 1)):
        if n in t:
            return s
    raise SimExpressionError("Unable to determine length of %s." % t)
=======
    assert t.startswith("Ity_")
    if "INVALID" in t:
        raise SimExpressionError("Ity_INVALID passed to size_bits")
    return int(t[5:])
>>>>>>> 3b72f21a

def size_bytes(t):
    """Returns size, in BYTES, of a type."""
    s = size_bits(t)
    if s == 1:
        raise SimExpressionError("size_bytes() is seeing a bit!")
    return s/BYTE_BITS

def translate_irconst(state, c):
    size = size_bits(c.type)
    if isinstance(c.value, (int, long)):
        return state.se.BVV(c.value, size)
    elif isinstance(c.value, float):
        if options.SUPPORT_FLOATING_POINT not in state.options:
            raise UnsupportedIRExprError("floating point support disabled")
        if size == 32:
            return state.se.FPV(c.value, FSORT_FLOAT)
        elif size == 64:
            return state.se.FPV(c.value, FSORT_DOUBLE)
        else:
            raise SimExpressionError("Unsupported floating point size: %d" % size)
    raise SimExpressionError("Unsupported constant type: %s" % type(c.value))

from .expressions import SimIRExpr, translate_expr
from .statements import SimIRStmt, translate_stmt
from .engine import SimEngineVEX
from . import ccall

from .irop import operations

from ... import sim_options as options<|MERGE_RESOLUTION|>--- conflicted
+++ resolved
@@ -4,17 +4,10 @@
 
 def size_bits(t):
     """Returns size, in BITS, of a type."""
-<<<<<<< HEAD
-    for n, s in (('256', 256), ('128', 128), ('64', 64), ('54', 54), ('32', 32), ('27', 27), ('16', 16), ('9', 9), ('8', 8), ('1', 1)):
-        if n in t:
-            return s
-    raise SimExpressionError("Unable to determine length of %s." % t)
-=======
     assert t.startswith("Ity_")
     if "INVALID" in t:
         raise SimExpressionError("Ity_INVALID passed to size_bits")
     return int(t[5:])
->>>>>>> 3b72f21a
 
 def size_bytes(t):
     """Returns size, in BYTES, of a type."""

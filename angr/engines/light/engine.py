--- conflicted
+++ resolved
@@ -308,11 +308,7 @@
         if expr_0 is None:
             return None
         try:
-<<<<<<< HEAD
-            return ~expr_0
-=======
             return ~expr_0  # pylint:disable=invalid-unary-operand-type
->>>>>>> 46d848ae
         except TypeError as e:
             self.l.exception(e)
             return None
@@ -393,10 +389,6 @@
             self.l.warning(e)
             return None
 
-<<<<<<< HEAD
-
-=======
->>>>>>> 46d848ae
     def _handle_Xor(self, expr):
         arg0, arg1 = expr.args
         expr_0 = self._expr(arg0)
@@ -522,11 +514,7 @@
             self.l.warning(ex)
             return None
 
-<<<<<<< HEAD
-    def _handle_MBE(self, expr):
-=======
     def _handle_MBE(self, expr):  # pylint:disable=unused-argument
->>>>>>> 46d848ae
         # Yeah.... no.
         return None
 

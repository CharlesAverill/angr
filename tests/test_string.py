import sys
import random
import angr

from angr import SimState, SIM_LIBRARIES

FAKE_ADDR = 0x100000

def make_func(name):
    return lambda state, arguments: SIM_LIBRARIES['libc.so.6'].get(name, 'AMD64').execute(state, arguments=arguments).ret_expr

strstr = make_func('strstr')
strtok_r = make_func('strtok_r')
strcmp = make_func('strcmp')
strchr = make_func('strchr')
strncmp = make_func('strncmp')
strlen = make_func('strlen')
strncpy = make_func('strncpy')
strcpy = make_func('strcpy')
memset = make_func('memset')
memcpy = make_func('memcpy')
memcmp = make_func('memcmp')
sprintf = make_func('sprintf')
getc = make_func('_IO_getc')
fgetc = make_func('fgetc')
getchar = make_func('getchar')
scanf = make_func('scanf')
wcscmp = make_func('wcscmp')

import logging
l = logging.getLogger('angr.tests.string')

def make_state_with_stdin(content):
    s = SimState(arch='AMD64', mode='symbolic')
    stdin_storage = angr.storage.file.SimFile('stdin', content=content)
    stdin = angr.storage.file.SimFileDescriptor(stdin_storage)
    s.register_plugin('posix', angr.state_plugins.SimSystemPosix(stdin=stdin_storage, fd={0: stdin}))
    return s

def test_inline_strlen():
    s = SimState(arch="AMD64", mode="symbolic")

    l.info("fully concrete string")
    a_str = s.solver.BVV(0x41414100, 32)
    a_addr = s.solver.BVV(0x10, 64)
    s.memory.store(a_addr, a_str, endness="Iend_BE")
    a_len = strlen(s, arguments=[a_addr])
    assert s.solver.unique(a_len)
    assert s.solver.eval(a_len) == 3

    l.info("concrete-terminated string")
    b_str = s.solver.Concat(s.solver.BVS("mystring", 24), s.solver.BVV(0, 8))
    b_addr = s.solver.BVV(0x20, 64)
    s.memory.store(b_addr, b_str, endness="Iend_BE")
    b_len = strlen(s, arguments=[b_addr])
    assert s.solver.max_int(b_len) == 3
    assert tuple(sorted(s.solver.eval_upto(b_len, 10))) == (0, 1, 2, 3)

    l.info("fully unconstrained")
    u_addr = s.solver.BVV(0x50, 64)
    u_len_sp = strlen(s, arguments=[u_addr])
    u_len = u_len_sp
    assert len(s.solver.eval_upto(u_len, 100)) == s.libc.buf_symbolic_bytes
    assert s.solver.max_int(u_len) == s.libc.buf_symbolic_bytes-1
    #print u_len_sp.solver.maximum_null

    #s.add_constraints(u_len < 16)

    assert s.solver.eval_upto(s.memory.load(0x50 + u_len, 1), 300) == [0]
    #
    # This tests if a strlen can influence a symbolic str.
    #
    l.info("Trying to influence length.")
    s = SimState(arch="AMD64", mode="symbolic")
    str_c = s.solver.BVS("some_string", 8*16)
    c_addr = s.solver.BVV(0x10, 64)
    s.memory.store(c_addr, str_c, endness='Iend_BE')
    c_len = strlen(s, arguments=[c_addr])
    assert len(s.solver.eval_upto(c_len, 100)) == s.libc.buf_symbolic_bytes
    assert s.solver.max_int(c_len) == s.libc.buf_symbolic_bytes-1

    one_s = s.copy()
    one_s.add_constraints(c_len == 1)
    assert one_s.solver.eval(str_c, cast_to=bytes).index(b'\x00') == 1
    str_test = one_s.memory.load(c_addr, 2, endness='Iend_BE')
    assert len(one_s.solver.eval_upto(str_test, 300, cast_to=bytes)) == 255

    for i in range(16):
        test_s = s.copy()
        test_s.add_constraints(c_len == i)
        str_test = test_s.memory.load(c_addr, i + 1, endness='Iend_BE')
        assert test_s.solver.eval(str_test, cast_to=bytes).index(b'\x00') == i
        for j in range(i):
            assert not test_s.solver.unique(test_s.memory.load(c_addr+j, 1))

def test_inline_strcmp():
    s = SimState(arch="AMD64", mode="symbolic")
    str_a = s.solver.BVV(0x41414100, 32)
    str_b = s.solver.BVS("mystring", 32)

    a_addr = s.solver.BVV(0x10, 64)
    b_addr = s.solver.BVV(0xb0, 64)

    s.memory.store(a_addr, str_a, endness="Iend_BE")
    s.memory.store(b_addr, str_b, endness="Iend_BE")

    s_cmp = s.copy()
    cmpres = strcmp(s_cmp, arguments=[a_addr, b_addr])
    s_match = s_cmp.copy()
    s_nomatch = s_cmp.copy()
    s_match.add_constraints(cmpres == 0)
    s_nomatch.add_constraints(cmpres != 0)

    assert s_match.solver.unique(str_b)
    assert not s_nomatch.solver.unique(str_b)
    assert s_match.solver.eval(str_b, cast_to=bytes) == b"AAA\x00"

    s_ncmp = s.copy()
    ncmpres = strncmp(s_ncmp, arguments=[a_addr, b_addr, s.solver.BVV(2, s.arch.bits)])
    s_match = s_ncmp.copy()
    s_nomatch = s_ncmp.copy()
    s_match.add_constraints(ncmpres == 0)
    s_nomatch.add_constraints(ncmpres != 0)

    assert not s_match.solver.unique(str_b)
    assert s_match.solver.unique(s_match.memory.load(b_addr, 2))
    assert len(s_match.solver.eval_upto(s_match.memory.load(b_addr, 3), 300)) == 256
    assert not s_nomatch.solver.unique(str_b)

    l.info("concrete a, symbolic b")
    s = SimState(arch="AMD64", mode="symbolic")
    str_a = s.solver.BVV(0x41424300, 32)
    str_b = s.solver.BVS("mystring", 32)
    a_addr = s.solver.BVV(0x10, 64)
    b_addr = s.solver.BVV(0xb0, 64)
    s.memory.store(a_addr, str_a, endness="Iend_BE")
    s.memory.store(b_addr, str_b, endness="Iend_BE")

    s_cmp = s.copy()
    cmpres = strncmp(s_cmp, arguments=[a_addr, b_addr, s.solver.BVV(2, s_cmp.arch.bits)])
    s_match = s_cmp.copy()
    s_nomatch = s_cmp.copy()
    s_match.add_constraints(cmpres == 0)
    s_nomatch.add_constraints(cmpres != 0)

    assert s_match.solver.solution(str_b, 0x41420000)
    assert s_match.solver.solution(str_b, 0x41421234)
    assert s_match.solver.solution(str_b, 0x41424300)
    assert not s_nomatch.solver.solution(str_b, 0x41420000)
    assert not s_nomatch.solver.solution(str_b, 0x41421234)
    assert not s_nomatch.solver.solution(str_b, 0x41424300)

    l.info("symbolic a, symbolic b")
    s = SimState(arch="AMD64", mode="symbolic")
    a_addr = s.solver.BVV(0x10, 64)
    b_addr = s.solver.BVV(0xb0, 64)

    s_cmp = s.copy()
    cmpres = strcmp(s_cmp, arguments=[a_addr, b_addr])
    s_match = s_cmp.copy()
    s_nomatch = s_cmp.copy()
    s_match.add_constraints(cmpres == 0)
    s_nomatch.add_constraints(cmpres != 0)

    m_res = strcmp(s_match, arguments=[a_addr, b_addr])
    s_match.add_constraints(m_res != 0)
    nm_res = strcmp(s_nomatch, arguments=[a_addr, b_addr])
    s_nomatch.add_constraints(nm_res == 0)

    assert not s_match.satisfiable()
    assert not s_match.satisfiable()

def test_inline_strncmp():
    l.info("symbolic left, symbolic right, symbolic len")
    s = SimState(arch="AMD64", mode="symbolic")
    left = s.solver.BVS("left", 32)
    left_addr = s.solver.BVV(0x1000, 64)
    right = s.solver.BVS("right", 32)
    right_addr = s.solver.BVV(0x2000, 64)
    maxlen = s.solver.BVS("len", 64)

    s.memory.store(left_addr, left)
    s.memory.store(right_addr, right)

    s.add_constraints(strlen(s, arguments=[left_addr]) == 3)
    s.add_constraints(strlen(s, arguments=[right_addr]) == 0)

    s.add_constraints(maxlen != 0)
    c = strncmp(s, arguments=[left_addr, right_addr, maxlen])

    s_match = s.copy()
    s_match.add_constraints(c == 0)
    assert not s_match.satisfiable()
    #assert s_match.solver.min_int(maxlen) == 3

    s_nomatch = s.copy()
    s_nomatch.add_constraints(c != 0)
    assert s_nomatch.satisfiable()
    #assert s_nomatch.solver.max_int(maxlen) == 2

    l.info("zero-length")
    s = SimState(arch="AMD64", mode="symbolic")
    left = s.solver.BVS("left", 32)
    left_addr = s.solver.BVV(0x1000, 64)
    right = s.solver.BVS("right", 32)
    right_addr = s.solver.BVV(0x2000, 64)
    maxlen = s.solver.BVS("len", 64)
    left_len = strlen(s, arguments=[left_addr])
    right_len = strlen(s, arguments=[right_addr])
    c = strncmp(s, arguments=[left_addr, right_addr, maxlen])

    s.add_constraints(right_len == 0)
    s.add_constraints(left_len == 0)
    #s.add_constraints(c == 0)
    s.add_constraints(maxlen == 0)
    assert s.satisfiable()

def broken_inline_strstr():
    l.info("concrete haystack and needle")
    s = SimState(arch="AMD64", mode="symbolic")
    str_haystack = s.solver.BVV(0x41424300, 32)
    str_needle = s.solver.BVV(0x42430000, 32)
    addr_haystack = s.solver.BVV(0x10, 64)
    addr_needle = s.solver.BVV(0xb0, 64)
    s.memory.store(addr_haystack, str_haystack, endness="Iend_BE")
    s.memory.store(addr_needle, str_needle, endness="Iend_BE")

    ss_res = strstr(s, arguments=[addr_haystack, addr_needle])
    assert s.solver.unique(ss_res)
    assert s.solver.eval(ss_res) == 0x11

    l.info("concrete haystack, symbolic needle")
    s = SimState(arch="AMD64", mode="symbolic")
    str_haystack = s.solver.BVV(0x41424300, 32)
    str_needle = s.solver.BVS("wtf", 32)
    addr_haystack = s.solver.BVV(0x10, 64)
    addr_needle = s.solver.BVV(0xb0, 64)
    s.memory.store(addr_haystack, str_haystack, endness="Iend_BE")
    s.memory.store(addr_needle, str_needle, endness="Iend_BE")

    ss_res = strstr(s, arguments=[addr_haystack, addr_needle])
    assert not s.solver.unique(ss_res)
    assert len(s.solver.eval_upto(ss_res, 10)) == 4

    s_match = s.copy()
    s_nomatch = s.copy()
    s_match.add_constraints(ss_res != 0)
    s_nomatch.add_constraints(ss_res == 0)

    match_needle = str_needle[31:16]
    assert len(s_match.solver.eval_upto(match_needle, 300)) == 259
    assert len(s_match.solver.eval_upto(str_needle, 10)) == 10

    l.info("symbolic haystack, symbolic needle")
    s = SimState(arch="AMD64", mode="symbolic")
    s.libc.buf_symbolic_bytes = 5
    addr_haystack = s.solver.BVV(0x10, 64)
    addr_needle = s.solver.BVV(0xb0, 64)
    len_needle = strlen(s, arguments=[addr_needle])

    ss_res = strstr(s, arguments=[addr_haystack, addr_needle])
    assert not s.solver.unique(ss_res)
    assert len(s.solver.eval_upto(ss_res, 100)) == s.libc.buf_symbolic_bytes

    s_match = s.copy()
    s_nomatch = s.copy()
    s_match.add_constraints(ss_res != 0)
    s_nomatch.add_constraints(ss_res == 0)

    match_cmp = strncmp(s_match, arguments=[ss_res, addr_needle, len_needle])
    assert s_match.solver.eval_upto(match_cmp, 10) == [0]

    r_mm = strstr(s_match, arguments=[addr_haystack, addr_needle])
    s_match.add_constraints(r_mm == 0)
    assert not s_match.satisfiable()

    assert s_nomatch.satisfiable()
    s_nss = s_nomatch.copy()
    nomatch_ss = strstr(s_nss, arguments=[addr_haystack, addr_needle])
    s_nss.add_constraints(nomatch_ss != 0)
    assert not s_nss.satisfiable()

def test_strstr_inconsistency():
    l.info("symbolic haystack, symbolic needle")
    s = SimState(arch="AMD64", mode="symbolic")
    s.libc.buf_symbolic_bytes = 2
    addr_haystack = s.solver.BVV(0x10, 64)
    addr_needle = s.solver.BVV(0xb0, 64)
    #len_needle = strlen(s, inline=True, arguments=[addr_needle])

    ss_res = strstr(s, arguments=[addr_haystack, addr_needle])

    #slh_res = strlen(s, inline=True, arguments=[addr_haystack])
    #sln_res = strlen(s, inline=True, arguments=[addr_needle])
    #print "LENH:", s.solver.eval_upto(slh_res, 100)
    #print "LENN:", s.solver.eval_upto(sln_res, 100)

    assert not s.solver.unique(ss_res)
    assert sorted(s.solver.eval_upto(ss_res, 100)) == [0] + list(range(0x10, 0x10 + s.libc.buf_symbolic_bytes - 1))

    s.add_constraints(ss_res != 0)
    ss2 = strstr(s, arguments=[addr_haystack, addr_needle])
    s.add_constraints(ss2 == 0)
    assert not s.satisfiable()

def test_memcpy():
    l.info("concrete src, concrete dst, concrete len")
    l.debug("... full copy")
    s = SimState(arch="AMD64", mode="symbolic")
    dst = s.solver.BVV(0x41414141, 32)
    dst_addr = s.solver.BVV(0x1000, 64)
    src = s.solver.BVV(0x42424242, 32)
    src_addr = s.solver.BVV(0x2000, 64)

    s.memory.store(dst_addr, dst)
    s.memory.store(src_addr, src)
    memcpy(s, arguments=[dst_addr, src_addr, s.solver.BVV(4, 64)])
    new_dst = s.memory.load(dst_addr, 4, endness='Iend_BE')
    assert s.solver.eval_upto(new_dst, 2, cast_to=bytes) == [ b"BBBB" ]

    l.info("giant copy")
    s = SimState(arch="AMD64", mode="symbolic", remove_options=angr.options.simplification)
    s.memory._maximum_symbolic_size = 0x2000000
    size = s.solver.BVV(0x1000000, 64)
    data = s.solver.BVS('giant', 8*0x1_000_000)
    dst_addr = s.solver.BVV(0x2000000, 64)
    src_addr = s.solver.BVV(0x4000000, 64)
    s.memory.store(src_addr, data)

    memcpy(s, arguments=[dst_addr, src_addr, size])
    assert s.memory.load(dst_addr, size) is s.memory.load(src_addr, size)

    l.debug("... partial copy")
    s = SimState(arch="AMD64", mode="symbolic")
    s.memory.store(dst_addr, dst)
    s.memory.store(src_addr, src)
    memcpy(s, arguments=[dst_addr, src_addr, s.solver.BVV(2, 64)])
    new_dst = s.memory.load(dst_addr, 4, endness='Iend_BE')
    assert s.solver.eval_upto(new_dst, 2, cast_to=bytes) == [ b"BBAA" ]

    l.info("symbolic src, concrete dst, concrete len")
    s = SimState(arch="AMD64", mode="symbolic")
    dst = s.solver.BVV(0x41414141, 32)
    dst_addr = s.solver.BVV(0x1000, 64)
    src = s.solver.BVS("src", 32)
    src_addr = s.solver.BVV(0x2000, 64)

    s.memory.store(dst_addr, dst)
    s.memory.store(src_addr, src)

    # make sure it copies it all
    memcpy(s, arguments=[dst_addr, src_addr, s.solver.BVV(4, 64)])
    assert s.satisfiable()
    s.add_constraints(src != s.memory.load(dst_addr, 4))
    assert not s.satisfiable()

    l.info("symbolic src, concrete dst, symbolic len")
    s = SimState(arch="AMD64", mode="symbolic")
    dst = s.solver.BVV(0x41414141, 32)
    dst_addr = s.solver.BVV(0x1000, 64)
    src = s.solver.BVS("src", 32)
    src_addr = s.solver.BVV(0x2000, 64)
    cpylen = s.solver.BVS("len", 64)

    s.memory.store(dst_addr, dst)
    s.memory.store(src_addr, src)
    s.add_constraints(cpylen < 10)
    memcpy(s, arguments=[dst_addr, src_addr, cpylen])
    result = s.memory.load(dst_addr, 4, endness='Iend_BE')

    # make sure it copies it all
    s1 = s.copy()
    s1.add_constraints(cpylen == 1)
    assert s1.solver.unique(s1.memory.load(dst_addr+1, 3))
    assert len(s1.solver.eval_upto(s1.memory.load(dst_addr, 1), 300)) == 256

    s2 = s.copy()
    s2.add_constraints(cpylen == 2)
    assert len(s2.solver.eval_upto(result[31:24], 300)) == 256
    assert len(s2.solver.eval_upto(result[23:16], 300)) == 256
    assert s2.solver.eval_upto(result[15:0], 300, cast_to=bytes) == [ b'AA' ]

    l.info("concrete src, concrete dst, symbolic len")
    dst = s2.solver.BVV(0x41414141, 32)
    dst_addr = s2.solver.BVV(0x1000, 64)
    src = s2.solver.BVV(0x42424242, 32)
    src_addr = s2.solver.BVV(0x2000, 64)

    s = SimState(arch="AMD64", mode="symbolic")
    s.memory.store(dst_addr, dst)
    s.memory.store(src_addr, src)
    cpylen = s.solver.BVS("len", 64)

    s.add_constraints(s.solver.ULE(cpylen, 4))
    memcpy(s, arguments=[dst_addr, src_addr, cpylen])
    new_dst = s.memory.load(dst_addr, 4, endness='Iend_BE')
    assert sorted(s.solver.eval_upto(new_dst, 300, cast_to=bytes)) == [ b'AAAA', b'BAAA', b'BBAA', b'BBBA', b'BBBB' ]

def test_memcmp():
    l.info("concrete src, concrete dst, concrete len")

    l.debug("... full cmp")
    s = SimState(arch="AMD64", mode="symbolic")
    dst = s.solver.BVV(0x41414141, 32)
    dst_addr = s.solver.BVV(0x1000, 64)
    src = s.solver.BVV(0x42424242, 32)
    src_addr = s.solver.BVV(0x2000, 64)
    s.memory.store(dst_addr, dst)
    s.memory.store(src_addr, src)
    r = memcmp(s, arguments=[dst_addr, src_addr, s.solver.BVV(4, 64)])
    assert s.satisfiable()

    s_pos = s.copy()
    s_pos.add_constraints(r.SGE(0))
    assert not s_pos.satisfiable()

    s_neg = s.copy()
    s_neg.add_constraints(r.SLT(0))
    assert s_neg.satisfiable()

    l.debug("... zero cmp")
    s = SimState(arch="AMD64", mode="symbolic")
    s.memory.store(dst_addr, dst)
    s.memory.store(src_addr, src)
    r = memcmp(s, arguments=[dst_addr, src_addr, s.solver.BVV(0, 64)])
    assert s.solver.eval_upto(r, 2) == [ 0 ]

    l.info("symbolic src, concrete dst, concrete len")
    s = SimState(arch="AMD64", mode="symbolic")
    dst = s.solver.BVV(0x41414141, 32)
    dst_addr = s.solver.BVV(0x1000, 64)
    src = s.solver.BVS("src", 32)

    src_addr = s.solver.BVV(0x2000, 64)

    s.memory.store(dst_addr, dst)
    s.memory.store(src_addr, src)

    # make sure it copies it all
    r = memcmp(s, arguments=[dst_addr, src_addr, s.solver.BVV(4, 64)])

    s_match = s.copy()
    s_match.add_constraints(r == 0)
    m = s_match.memory.load(src_addr, 4)
    assert s_match.solver.eval_upto(m, 2) == [0x41414141]

    s_nomatch = s.copy()
    s_nomatch.add_constraints(r != 0)
    m = s_nomatch.memory.load(src_addr, 4)
    assert not s_nomatch.solver.solution(m, 0x41414141)

    l.info("symbolic src, concrete dst, symbolic len")
    s = SimState(arch="AMD64", mode="symbolic")
    dst = s.solver.BVV(0x41414141, 32)
    dst_addr = s.solver.BVV(0x1000, 64)
    src = s.solver.BVS("src", 32)
    src_addr = s.solver.BVV(0x2000, 64)
    cmplen = s.solver.BVS("len", 64)

    s.memory.store(dst_addr, dst)
    s.memory.store(src_addr, src)
    r = memcmp(s, arguments=[dst_addr, src_addr, cmplen])

    # look at effects of different lengths
    s1 = s.copy()
    s1.add_constraints(cmplen == 1)
    s1.add_constraints(r == 0)
    l.debug("... simplifying")
    s1.solver._solver.simplify()
    l.debug("... solving")
    assert s1.solver.eval_upto(src[31:24], 2) == [ 0x41 ]
    assert not s1.solver.unique(src[31:16])
    l.debug("... solved")

    s2 = s.copy()
    s2.add_constraints(cmplen == 2)
    s2.add_constraints(r == 0)
    assert s2.solver.eval_upto(s2.memory.load(src_addr, 2), 2) == [ 0x4141 ]
    assert not s2.solver.unique(s2.memory.load(src_addr, 3))

    s2u = s.copy()
    s2u.add_constraints(cmplen == 2)
    s2u.add_constraints(r == 1)
    assert not s2u.solver.solution(s2u.memory.load(src_addr, 2), 0x4141)

def test_strncpy():
    l.info("concrete src, concrete dst, concrete len")
    l.debug("... full copy")
    s = SimState(arch="AMD64", mode="symbolic")
    dst = s.solver.BVV(0x41414100, 32)
    dst_addr = s.solver.BVV(0x1000, 64)
    src = s.solver.BVV(0x42420000, 32)
    src_addr = s.solver.BVV(0x2000, 64)

    s.memory.store(dst_addr, dst)
    s.memory.store(src_addr, src)
    strncpy(s, arguments=[dst_addr, src_addr, s.solver.BVV(3, 64)])
    new_dst = s.memory.load(dst_addr, 4, endness='Iend_BE')
    assert s.solver.eval(new_dst, cast_to=bytes) == b"BB\x00\x00"

    l.debug("... partial copy")
    s = SimState(arch="AMD64", mode="symbolic")
    s.memory.store(dst_addr, dst)
    s.memory.store(src_addr, src)
    strncpy(s, arguments=[dst_addr, src_addr, s.solver.BVV(2, 64)])
    new_dst = s.memory.load(dst_addr, 4, endness='Iend_BE')
    assert s.solver.eval_upto(new_dst, 2, cast_to=bytes) == [ b"BBA\x00" ]

    l.info("symbolic src, concrete dst, concrete len")
    s = SimState(arch="AMD64", mode="symbolic")
    dst = s.solver.BVV(0x41414100, 32)
    dst_addr = s.solver.BVV(0x1000, 64)
    src = s.solver.BVS("src", 32)
    src_addr = s.solver.BVV(0x2000, 64)

    s.memory.store(dst_addr, dst)
    s.memory.store(src_addr, src)

    # make sure it copies it all
    s.add_constraints(strlen(s, arguments=[src_addr]) == 2)

    # sanity check
    s_false = s.copy()
    s_false.add_constraints(strlen(s_false, arguments=[src_addr]) == 3)
    assert not s_false.satisfiable()

    strncpy(s, arguments=[dst_addr, src_addr, 3])
    assert s.satisfiable()
    c = strcmp(s, arguments=[dst_addr, src_addr])

    assert s.solver.eval_upto(c, 10) == [0]

    l.info("symbolic src, concrete dst, symbolic len")
    s = SimState(arch="AMD64", mode="symbolic")
    dst = s.solver.BVV(0x41414100, 32)
    dst_addr = s.solver.BVV(0x1000, 64)
    src = s.solver.BVS("src", 32)
    src_addr = s.solver.BVV(0x2000, 64)
    maxlen = s.solver.BVS("len", 64)

    s.memory.store(dst_addr, dst)
    s.memory.store(src_addr, src)

    # make sure it copies it all
    s.add_constraints(strlen(s, arguments=[src_addr]) == 2)
    strncpy(s, arguments=[dst_addr, src_addr, maxlen])
    c = strcmp(s, arguments=[dst_addr, src_addr])

    s_match = s.copy()
    s_match.add_constraints(c == 0)
    assert s_match.solver.min_int(maxlen) == 3

    s_nomatch = s.copy()
    s_nomatch.add_constraints(c != 0)
    assert s_nomatch.solver.max_int(maxlen) == 2

    l.info("concrete src, concrete dst, symbolic len")
    l.debug("... full copy")
    s = SimState(arch="AMD64", mode="symbolic")

    dst = s.solver.BVV(0x41414100, 32)
    dst_addr = s.solver.BVV(0x1000, 64)
    src = s.solver.BVV(0x42420000, 32)
    src_addr = s.solver.BVV(0x2000, 64)
    maxlen = s.solver.BVS("len", 64)

    s.memory.store(dst_addr, dst)
    s.memory.store(src_addr, src)
    strncpy(s, arguments=[dst_addr, src_addr, maxlen])
    r = s.memory.load(dst_addr, 4, endness='Iend_BE')
    #print repr(r.solver.eval_upto(r, 10, cast_to=bytes))
    assert sorted(s.solver.eval_upto(r, 10, cast_to=bytes)) == [ b"AAA\x00", b'BAA\x00', b'BB\x00\x00', b'BBA\x00' ]


def test_strcpy():
    l.info("concrete src, concrete dst")

    l.debug("... full copy")
    s = SimState(arch="AMD64", mode="symbolic")
    dst = s.solver.BVV(0x41414100, 32)
    dst_addr = s.solver.BVV(0x1000, 64)
    src = s.solver.BVV(0x42420000, 32)
    src_addr = s.solver.BVV(0x2000, 64)
    s.memory.store(dst_addr, dst)
    s.memory.store(src_addr, src)
    strcpy(s, arguments=[dst_addr, src_addr])
    new_dst = s.memory.load(dst_addr, 4, endness='Iend_BE')
    assert s.solver.eval(new_dst, cast_to=bytes) == b"BB\x00\x00"



    l.info("symbolic src, concrete dst")
    dst = s.solver.BVV(0x41414100, 32)
    dst_addr = s.solver.BVV(0x1000, 64)
    src = s.solver.BVS("src", 32)
    src_addr = s.solver.BVV(0x2000, 64)

    s = SimState(arch="AMD64", mode="symbolic")
    s.memory.store(dst_addr, dst)
    s.memory.store(src_addr, src)

    ln = strlen(s, arguments=[src_addr])

    strcpy(s, arguments=[dst_addr, src_addr])

    cm = strcmp(s, arguments=[dst_addr, src_addr])

    s.add_constraints(cm == 0)

    s.add_constraints(ln == 15)
    #readsize = 16
    #both_strs = s.solver.Concat(*[ s.memory.load(dst_addr, readsize, endness='Iend_BE'), s.memory.load(src_addr, readsize, endness='Iend_BE') ])
    #for i in s.solver.eval_upto(both_strs, 50, cast_to=bytes):

    #print c.solver.eval_upto(10)
    #assert c.solver.eval_upto(10) == [0]
    #assert s.solver.solution(s.memory.load(dst_addr, 4, endness='Iend_BE'), 0x42434400)
    #assert s.solver.solution(s.memory.load(dst_addr, 4, endness='Iend_BE'), 0x42434445)
    #assert s.solver.solution(s.memory.load(dst_addr, 4, endness='Iend_BE'), 0x00414100)
    #assert not s.solver.solution(s.memory.load(dst_addr, 4, endness='Iend_BE'), 0x00010203)

def broken_sprintf():
    l.info("concrete src, concrete dst, concrete len")
    s = SimState(mode="symbolic", arch="PPC32")
    format_str = s.solver.BVV(0x25640000, 32)
    format_addr = s.solver.BVV(0x2000, 32)
    #dst = s.solver.BVV("destination", 128)
    dst_addr = s.solver.BVV(0x1000, 32)
    arg = s.solver.BVS("some_number", 32)

    s.memory.store(format_addr, format_str)

    sprintf(s, arguments=[dst_addr, format_addr, arg])

    for i in range(9):
        j = random.randint(10**i, 10**(i+1))
        s2 = s.copy()
        s2.add_constraints(arg == j)
        #print s2.solver.eval_upto(s2.memory.load(dst_addr, i+2), 2, cast_to=bytes), repr(b"%d\x00" % j)
        assert s2.solver.eval_upto(s2.memory.load(dst_addr, i+2), 2, cast_to=bytes) == [b"%d\x00" % j]

    s2 = s.copy()
    s2.add_constraints(arg == 0)
    #print s2.solver.eval_upto(s2.memory.load(dst_addr, 2), 2, cast_to=bytes), repr(b"%d\x00" % 0)
    assert s2.solver.eval_upto(s2.memory.load(dst_addr, 2), 2, cast_to=bytes) == [b"%d\x00" % 0]

def test_memset():
    l.info("concrete src, concrete dst, concrete len")
    s = SimState(arch="PPC32", mode="symbolic")
    dst = s.solver.BVV(0, 128)
    dst_addr = s.solver.BVV(0x1000, 32)
    char = s.solver.BVV(0x00000041, 32)
    char2 = s.solver.BVV(0x50505050, 32)
    length = s.solver.BVS("some_length", 32)

    s.memory.store(dst_addr, dst)
    memset(s, arguments=[dst_addr, char, s.solver.BVV(3, 32)])
    assert s.solver.eval(s.memory.load(dst_addr, 4)) == 0x41414100

    l.debug("Symbolic length")
    s = SimState(arch="PPC32", mode="symbolic")
    s.memory.store(dst_addr, dst)
    length = s.solver.BVS("some_length", 32)
    s.add_constraints(length < 10)
    memset(s, arguments=[dst_addr, char2, length])

    l.debug("Trying 2")
    s_two = s.copy()
    s_two.add_constraints(length == 2)
    assert s_two.solver.eval(s_two.memory.load(dst_addr, 4)) == 0x50500000

    l.debug("Trying 0")
    s_zero = s.copy()
    s_zero.add_constraints(length == 0)
    assert s_zero.solver.eval(s_zero.memory.load(dst_addr, 4)) == 0x00000000

    l.debug("Trying 5")
    s_five = s.copy()
    s_five.add_constraints(length == 5)
    assert s_five.solver.eval(s_five.memory.load(dst_addr, 6)) == 0x505050505000

def test_strchr():
    l.info("concrete haystack and needle")
    s = SimState(arch="AMD64", mode="symbolic")
    str_haystack = s.solver.BVV(0x41424300, 32)
    str_needle = s.solver.BVV(0x42, 64)
    addr_haystack = s.solver.BVV(0x10, 64)
    s.memory.store(addr_haystack, str_haystack, endness="Iend_BE")

    ss_res = strchr(s, arguments=[addr_haystack, str_needle])
    assert s.solver.unique(ss_res)
    assert s.solver.eval(ss_res) == 0x11

    l.info("concrete haystack, symbolic needle")
    s = SimState(arch="AMD64", mode="symbolic")
    str_haystack = s.solver.BVV(0x41424300, 32)
    str_needle = s.solver.BVS("wtf", 64)
    chr_needle = str_needle[7:0]
    addr_haystack = s.solver.BVV(0x10, 64)
    s.memory.store(addr_haystack, str_haystack, endness="Iend_BE")

    ss_res = strchr(s, arguments=[addr_haystack, str_needle])
    assert not s.solver.unique(ss_res)
    assert len(s.solver.eval_upto(ss_res, 10)) == 5

    s_match = s.copy()
    s_nomatch = s.copy()
    s_match.add_constraints(ss_res != 0)
    s_nomatch.add_constraints(ss_res == 0)

    assert s_match.satisfiable()
    assert s_nomatch.satisfiable()
    assert len(s_match.solver.eval_upto(chr_needle, 300)) == 4
    assert len(s_nomatch.solver.eval_upto(chr_needle, 300)) == 252
    assert sorted(s_match.solver.eval_upto(ss_res, 300)) == [ 0x10, 0x11, 0x12, 0x13 ]
    assert sorted(s_match.solver.eval_upto(chr_needle, 300)) == [ 0x00, 0x41, 0x42, 0x43 ]

    s_match.memory.store(ss_res, s_match.solver.BVV(0x44, 8))
    assert sorted(s_match.solver.eval_upto(s_match.memory.load(0x10, 1), 300)) == [ 0x41, 0x44 ]
    assert sorted(s_match.solver.eval_upto(s_match.memory.load(0x11, 1), 300)) == [ 0x42, 0x44 ]
    assert sorted(s_match.solver.eval_upto(s_match.memory.load(0x12, 1), 300)) == [ 0x43, 0x44 ]
    assert sorted(s_match.solver.eval_upto(s_match.memory.load(0x13, 1), 300)) == [ 0x00, 0x44 ]

    #l.info("symbolic haystack, symbolic needle")
    #s = SimState(arch="AMD64", mode="symbolic")
    #s.libc.buf_symbolic_bytes = 5
    #addr_haystack = s.solver.BVV(0x10, 64)
    #addr_needle = s.solver.BVV(0xb0, 64)
    #len_needle = strlen(s, inline=True, arguments=[addr_needle])

    #ss_res = strstr(s, inline=True, arguments=[addr_haystack, addr_needle])
    #ss_val = s.expr_value(ss_res)

    #assert not ss_val.is_unique()
    #assert len(ss_val.solver.eval_upto(100)) == s.libc.buf_symbolic_bytes

    #s_match = s.copy()
    #s_nomatch = s.copy()
    #s_match.add_constraints(ss_res != 0)
    #s_nomatch.add_constraints(ss_res == 0)

    #match_cmp = strncmp(s_match, inline=True, arguments=[ss_res, addr_needle, len_needle])
    #match_cmp_val = s_match.expr_value(match_cmp)
    #assert match_cmp_val.solver.eval_upto(10) == [0]

    #r_mm = strstr(s_match, inline=True, arguments=[addr_haystack, addr_needle])
    #s_match.add_constraints(r_mm == 0)
    #assert not s_match.satisfiable()

    #assert s_nomatch.satisfiable()
    #s_nss = s_nomatch.copy()
    #nomatch_ss = strstr(s_nss, inline=True, arguments=[addr_haystack, addr_needle])
    #s_nss.add_constraints(nomatch_ss != 0)
    #assert not s_nss.satisfiable()

def broken_strtok_r():
    l.debug("CONCRETE MODE")
    s = SimState(arch='AMD64', mode='symbolic')
    s.memory.store(100, s.solver.BVV(0x4141414241414241424300, 88), endness='Iend_BE')
    s.memory.store(200, s.solver.BVV(0x4200, 16), endness='Iend_BE')
    str_ptr = s.solver.BVV(100, s.arch.bits)
    delim_ptr = s.solver.BVV(200, s.arch.bits)
    state_ptr = s.solver.BVV(300, s.arch.bits)

    st1 = strtok_r(s, arguments=[str_ptr, delim_ptr, state_ptr])
    assert s.solver.eval_upto(st1, 10) == [104]
    assert s.solver.eval_upto(s.memory.load(st1-1, 1), 10) == [0]
    assert s.solver.eval_upto(s.memory.load(200, 2), 10) == [0x4200]

    st2 = strtok_r(s, arguments=[s.solver.BVV(0, s.arch.bits), delim_ptr, state_ptr])
    assert s.solver.eval_upto(st2, 10) == [107]
    assert s.solver.eval_upto(s.memory.load(st2-1, 1), 10) == [0]

    st3 = strtok_r(s, arguments=[s.solver.BVV(0, s.arch.bits), delim_ptr, state_ptr])
    assert s.solver.eval_upto(st3, 10) == [109]
    assert s.solver.eval_upto(s.memory.load(st3-1, 1), 10) == [0]

    st4 = strtok_r(s, arguments=[s.solver.BVV(0, s.arch.bits), delim_ptr, state_ptr])
    assert s.solver.eval_upto(st4, 10) == [0]
    assert s.solver.eval_upto(s.memory.load(300, s.arch.bytes, endness=s.arch.memory_endness), 10) == [109]

    st5 = strtok_r(s, arguments=[s.solver.BVV(0, s.arch.bits), delim_ptr, state_ptr])
    assert s.solver.eval_upto(st5, 10) == [0]
    assert s.solver.eval_upto(s.memory.load(300, s.arch.bytes, endness=s.arch.memory_endness), 10) == [109]

    s.memory.store(1000, s.solver.BVV(0x4141414241414241424300, 88), endness='Iend_BE')
    s.memory.store(2000, s.solver.BVV(0x4200, 16), endness='Iend_BE')
    str_ptr = s.solver.BVV(1000, s.arch.bits)
    delim_ptr = s.solver.BVV(2000, s.arch.bits)
    state_ptr = s.solver.BVV(3000, s.arch.bits)

    st1 = strtok_r(s, arguments=[str_ptr, delim_ptr, state_ptr])
    assert s.solver.eval_upto(st1, 10) == [1004]
    assert s.solver.eval_upto(s.memory.load(st1-1, 1), 10) == [0]
    assert s.solver.eval_upto(s.memory.load(2000, 2), 10) == [0x4200]

    st2 = strtok_r(s, arguments=[s.solver.BVV(0, s.arch.bits), delim_ptr, state_ptr])
    assert s.solver.eval_upto(st2, 10) == [1007]
    assert s.solver.eval_upto(s.memory.load(st2-1, 1), 10) == [0]

    st3 = strtok_r(s, arguments=[s.solver.BVV(0, s.arch.bits), delim_ptr, state_ptr])
    assert s.solver.eval_upto(st3, 10) == [1009]
    assert s.solver.eval_upto(s.memory.load(st3-1, 1), 10) == [0]

    st4 = strtok_r(s, arguments=[s.solver.BVV(0, s.arch.bits), delim_ptr, state_ptr])
    assert s.solver.eval_upto(st4, 10) == [0]
    assert s.solver.eval_upto(s.memory.load(3000, s.arch.bytes, endness=s.arch.memory_endness), 10) == [1009]

    st5 = strtok_r(s, arguments=[s.solver.BVV(0, s.arch.bits), delim_ptr, state_ptr])
    assert s.solver.eval_upto(st5, 10) == [0]
    assert s.solver.eval_upto(s.memory.load(3000, s.arch.bytes, endness=s.arch.memory_endness), 10) == [1009]

    s = SimState(arch='AMD64', mode='symbolic')
    str_ptr = s.solver.BVV(100, s.arch.bits)
    delim_ptr = s.solver.BVV(200, s.arch.bits)
    state_ptr = s.solver.BVV(300, s.arch.bits)

    s.add_constraints(s.memory.load(delim_ptr, 1) != 0)

    st1 = strtok_r(s, arguments=[str_ptr, delim_ptr, state_ptr])
    s.add_constraints(st1 != 0)
    assert s.solver.eval_upto(s.memory.load(st1-1, 1), 10) == [0]


def test_getc():
    s = make_state_with_stdin(b'1234')
    stdin = s.posix.get_fd(0)
    s.mem[0x1000 + 0x70].int = 0

    assert s.solver.eval_one(stdin.tell()) == 0

    # The argument of getc should be a FILE *
    c = getc(s, [0x1000])
    assert s.solver.eval_upto(c, 300) == [0x31]
    assert s.solver.eval_upto(stdin.tell(), 300) == [1]

    c = getc(s, [0x1000])
    assert s.solver.eval_upto(c, 300) == [0x32]
    assert s.solver.eval_upto(stdin.tell(), 300) == [2]

    c = getc(s, [0x1000])
    assert s.solver.eval_upto(c, 300) == [0x33]
    assert s.solver.eval_upto(stdin.tell(), 300) == [3]

    c = getc(s, [0x1000])
    assert s.solver.eval_upto(c, 300) == [0x34]
    assert s.solver.eval_upto(stdin.tell(), 300) == [4]


def test_getchar():
    s = make_state_with_stdin(b'1234')
    stdin = s.posix.get_fd(0)

    assert s.solver.eval_upto(stdin.tell(), 300) == [0]
    c = getchar(s, arguments=[])
    assert s.solver.eval_upto(c, 300) == [0x31]
    assert s.solver.eval_upto(stdin.tell(), 300) == [1]

    c = getchar(s, arguments=[])
    assert s.solver.eval_upto(c, 300) == [0x32]
    assert s.solver.eval_upto(stdin.tell(), 300) == [2]

    c = getchar(s, arguments=[])
    assert s.solver.eval_upto(c, 300) == [0x33]
    assert s.solver.eval_upto(stdin.tell(), 300) == [3]

    c = getchar(s, arguments=[])
    assert s.solver.eval_upto(c, 300) == [0x34]
    assert s.solver.eval_upto(stdin.tell(), 300) == [4]

def test_scanf():
    s = make_state_with_stdin(b'Hello\n')
    s.memory.store(0x2000, b"%1s\0")
    scanf(s, [0x2000, 0x1000])
    assert s.solver.eval_upto(s.memory.load(0x1000, 2), 2, cast_to=bytes) == [ b"H\x00" ]

def test_strcmp():
    l.info("concrete a, concrete b")
    s = SimState(arch="AMD64", mode="symbolic")
    a_addr = s.solver.BVV(0x10, 64)
    b_addr = s.solver.BVV(0xb0, 64)

    s.memory.store(a_addr, b"heck\x00")
    s.memory.store(b_addr, b"heck\x00")

    r = strcmp(s, arguments=[a_addr, b_addr])
    assert s.solver.eval_upto(r, 2) == [0]

    l.info("concrete a, empty b")
    s = SimState(arch="AMD64", mode="symbolic")
    a_addr = s.solver.BVV(0x10, 64)
    b_addr = s.solver.BVV(0xb0, 64)

    s.memory.store(a_addr, b"heck\x00")
    s.memory.store(b_addr, b"\x00")

    r = strcmp(s, arguments=[a_addr, b_addr])
    assert s.solver.eval_upto(r, 2) == [1]

    l.info("empty a, concrete b")
    s = SimState(arch="AMD64", mode="symbolic")
    a_addr = s.solver.BVV(0x10, 64)
    b_addr = s.solver.BVV(0xb0, 64)

    s.memory.store(a_addr, b"\x00")
    s.memory.store(b_addr, b"heck\x00")

    r = strcmp(s, arguments=[a_addr, b_addr])
<<<<<<< HEAD
    assert s.solver.eval_upto(r, 2) == [0xffffffffffffffff]
=======
    nose.tools.assert_equal(s.solver.eval_upto(r, 2), [0xffffffff])
>>>>>>> 6da23bc3

    l.info("empty a, empty b")
    s = SimState(arch="AMD64", mode="symbolic")
    a_addr = s.solver.BVV(0x10, 64)
    b_addr = s.solver.BVV(0xb0, 64)

    s.memory.store(a_addr, b"\x00")
    s.memory.store(b_addr, b"\x00")

    r = strcmp(s, arguments=[a_addr, b_addr])
    assert s.solver.eval_upto(r, 2) == [0]

def test_wcscmp():
    # concrete cases for the wide char version sufficiently overlap with strcmp and friends
    l.info("concrete a, symbolic b")
    s = SimState(arch="AMD64", mode="symbolic")
    heck = 'heck\x00'.encode('utf-16')[2:]  # remove encoding prefix
    a_addr = s.solver.BVV(0x10, 64)
    b_addr = s.solver.BVV(0xb0, 64)
    b_bvs = s.solver.BVS('b', len(heck)*8)

    s.memory.store(a_addr, heck)
    s.memory.store(b_addr, b_bvs)

    r = wcscmp(s, arguments=[a_addr, b_addr])

    solutions = s.solver.eval_upto(b_bvs, 2, cast_to=bytes, extra_constraints=(r==0,))
    assert solutions == [heck]

def test_string_without_null():
    s = SimState(arch="AMD64", mode="symbolic")
    str_ = b"abcd"
    str_addr = s.solver.BVV(0x10, 64)
    s.memory.store(str_addr, str_)
    assert s.solver.eval(s.mem[str_addr].string.resolved, cast_to=bytes) == b"abcd"

def run_all():
    def print_test_name(name):
        print('#' * (len(name) + 8))
        print('###', name, '###')
        print('#' * (len(name) + 8))

    functions = globals()
    all_functions = dict(filter((lambda kv: kv[0].startswith('test_')), functions.items()))
    for f in sorted(all_functions.keys()):
        if hasattr(all_functions[f], '__call__'):
            print_test_name(f)
            all_functions[f]()

if __name__ == '__main__':
    if len(sys.argv) > 1:
        globals()['test_' + sys.argv[1]]()
    else:
        run_all()<|MERGE_RESOLUTION|>--- conflicted
+++ resolved
@@ -906,11 +906,7 @@
     s.memory.store(b_addr, b"heck\x00")
 
     r = strcmp(s, arguments=[a_addr, b_addr])
-<<<<<<< HEAD
-    assert s.solver.eval_upto(r, 2) == [0xffffffffffffffff]
-=======
-    nose.tools.assert_equal(s.solver.eval_upto(r, 2), [0xffffffff])
->>>>>>> 6da23bc3
+    assert s.solver.eval_upto(r, 2) == [0xffffffff]
 
     l.info("empty a, empty b")
     s = SimState(arch="AMD64", mode="symbolic")
